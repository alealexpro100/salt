#
# This file is autogenerated by pip-compile
# To update, run:
#
#    pip-compile --no-emit-index-url --output-file=requirements/static/ci/py3.8/windows.txt requirements/pytest.txt requirements/static/ci/common.in requirements/static/ci/windows.in requirements/static/pkg/windows.in requirements/windows.txt
#
aiohttp==3.8.5
    # via etcd3-py
aiosignal==1.3.1
    # via aiohttp
async-timeout==4.0.2
    # via aiohttp
attrs==23.1.0
    # via
    #   aiohttp
    #   jsonschema
    #   pytest-salt-factories
    #   pytest-shell-utilities
    #   pytest-skip-markers
    #   pytest-subtests
    #   pytest-system-statistics
autocommand==2.2.2
    # via
    #   -c requirements/static/ci/../pkg/py3.8/windows.txt
    #   jaraco.text
bcrypt==4.0.1
    # via -r requirements/static/ci/common.in
boto3==1.26.152
    # via
    #   -r requirements/static/ci/common.in
    #   moto
boto==2.49.0
    # via -r requirements/static/ci/common.in
botocore==1.29.152
    # via
    #   boto3
    #   moto
    #   s3transfer
cachetools==5.3.1
    # via google-auth
cassandra-driver==3.28.0
    # via -r requirements/static/ci/common.in
certifi==2023.07.22
    # via
    #   -c requirements/static/ci/../pkg/py3.8/windows.txt
    #   -r requirements/static/ci/common.in
    #   -r requirements/windows.txt
    #   kubernetes
    #   requests
cffi==1.15.1
    # via
    #   -c requirements/static/ci/../pkg/py3.8/windows.txt
    #   -r requirements/static/ci/common.in
    #   -r requirements/windows.txt
    #   clr-loader
    #   cryptography
    #   pygit2
<<<<<<< HEAD
charset-normalizer==2.1.1
=======
    #   pynacl
charset-normalizer==2.0.12
>>>>>>> a46d846a
    # via
    #   -c requirements/static/ci/../pkg/py3.8/windows.txt
    #   aiohttp
    #   requests
cheetah3==3.2.6.post1
    # via -r requirements/static/ci/common.in
cheroot==10.0.0
    # via
    #   -c requirements/static/ci/../pkg/py3.8/windows.txt
    #   cherrypy
cherrypy==18.8.0
    # via
    #   -c requirements/static/ci/../pkg/py3.8/windows.txt
    #   -r requirements/static/ci/common.in
    #   -r requirements/windows.txt
click==8.1.3
    # via geomet
clr-loader==0.2.4
    # via
    #   -c requirements/static/ci/../pkg/py3.8/windows.txt
    #   pythonnet
clustershell==1.9.1
    # via -r requirements/static/ci/common.in
colorama==0.4.6
    # via
    #   click
    #   pytest
contextvars==2.4
<<<<<<< HEAD
    # via
    #   -c requirements/static/ci/../pkg/py3.8/windows.txt
    #   -r requirements/base.txt
cryptography==41.0.2
=======
    # via -r requirements/base.txt
cryptography==41.0.3
>>>>>>> a46d846a
    # via
    #   -c requirements/static/ci/../pkg/py3.8/windows.txt
    #   -r requirements/crypto.txt
    #   -r requirements/windows.txt
    #   etcd3-py
    #   moto
    #   pyopenssl
    #   pyspnego
    #   requests-ntlm
distlib==0.3.6
    # via virtualenv
distro==1.8.0
    # via
    #   -c requirements/static/ci/../pkg/py3.8/windows.txt
    #   -r requirements/base.txt
    #   pytest-skip-markers
dmidecode==0.9.0
    # via -r requirements/static/ci/windows.in
dnspython==2.3.0
    # via
    #   -r requirements/static/ci/common.in
    #   python-etcd
docker==6.1.3
    # via -r requirements/pytest.txt
etcd3-py==0.1.6
    # via -r requirements/static/ci/common.in
exceptiongroup==1.1.1
    # via pytest
filelock==3.12.1
    # via virtualenv
flaky==3.7.0
    # via -r requirements/pytest.txt
frozenlist==1.3.3
    # via
    #   aiohttp
    #   aiosignal
genshi==0.7.7
    # via -r requirements/static/ci/common.in
geomet==0.2.1.post1
    # via cassandra-driver
gitdb==4.0.10
    # via
    #   -c requirements/static/ci/../pkg/py3.8/windows.txt
    #   gitpython
gitpython==3.1.31
    # via
    #   -c requirements/static/ci/../pkg/py3.8/windows.txt
    #   -r requirements/static/ci/common.in
    #   -r requirements/windows.txt
google-auth==2.19.1
    # via kubernetes
idna==3.4
    # via
    #   -c requirements/static/ci/../pkg/py3.8/windows.txt
    #   etcd3-py
    #   requests
    #   yarl
immutables==0.15
    # via
    #   -c requirements/static/ci/../pkg/py3.8/windows.txt
    #   contextvars
importlib-metadata==6.6.0
    # via
    #   -c requirements/static/ci/../pkg/py3.8/windows.txt
    #   -r requirements/windows.txt
importlib-resources==5.12.0
    # via
    #   -c requirements/static/ci/../pkg/py3.8/windows.txt
    #   jaraco.text
inflect==6.0.4
    # via
    #   -c requirements/static/ci/../pkg/py3.8/windows.txt
    #   jaraco.text
iniconfig==2.0.0
    # via pytest
ipaddress==1.0.23
    # via kubernetes
jaraco.collections==4.1.0
    # via
    #   -c requirements/static/ci/../pkg/py3.8/windows.txt
    #   cherrypy
jaraco.context==4.3.0
    # via
    #   -c requirements/static/ci/../pkg/py3.8/windows.txt
    #   jaraco.text
jaraco.functools==3.7.0
    # via
    #   -c requirements/static/ci/../pkg/py3.8/windows.txt
    #   cheroot
    #   jaraco.text
    #   tempora
jaraco.text==3.11.1
    # via
    #   -c requirements/static/ci/../pkg/py3.8/windows.txt
    #   jaraco.collections
jinja2==3.1.2
    # via
    #   -c requirements/static/ci/../pkg/py3.8/windows.txt
    #   -r requirements/base.txt
    #   moto
jmespath==1.0.1
    # via
    #   -c requirements/static/ci/../pkg/py3.8/windows.txt
    #   -r requirements/base.txt
    #   -r requirements/static/ci/common.in
    #   boto3
    #   botocore
jsonschema==3.2.0
    # via -r requirements/static/ci/common.in
junit-xml==1.9
    # via -r requirements/static/ci/common.in
keyring==5.7.1
    # via -r requirements/static/ci/common.in
kubernetes==3.0.0
    # via -r requirements/static/ci/common.in
looseversion==1.2.0
    # via
    #   -c requirements/static/ci/../pkg/py3.8/windows.txt
    #   -r requirements/base.txt
lxml==4.9.2
    # via
    #   -c requirements/static/ci/../pkg/py3.8/windows.txt
    #   -r requirements/windows.txt
    #   xmldiff
mako==1.2.4
    # via -r requirements/static/ci/common.in
markupsafe==2.1.2
    # via
    #   -c requirements/static/ci/../pkg/py3.8/windows.txt
    #   -r requirements/base.txt
    #   jinja2
    #   mako
    #   werkzeug
mock==5.0.2
    # via -r requirements/pytest.txt
more-itertools==9.1.0
    # via
    #   -c requirements/static/ci/../pkg/py3.8/windows.txt
    #   cheroot
    #   cherrypy
    #   jaraco.functools
    #   jaraco.text
moto==4.1.11
    # via -r requirements/static/ci/common.in
msgpack==1.0.5
    # via
    #   -c requirements/static/ci/../pkg/py3.8/windows.txt
    #   -r requirements/base.txt
    #   pytest-salt-factories
multidict==6.0.4
    # via
    #   aiohttp
    #   yarl
packaging==23.1
    # via
    #   -c requirements/static/ci/../pkg/py3.8/windows.txt
    #   -r requirements/base.txt
    #   docker
    #   pytest
passlib==1.7.4
    # via -r requirements/static/ci/common.in
patch==1.16
    # via -r requirements/static/ci/windows.in
pathspec==0.11.1
    # via yamllint
platformdirs==3.5.3
    # via virtualenv
pluggy==1.0.0
    # via pytest
portend==3.1.0
    # via
    #   -c requirements/static/ci/../pkg/py3.8/windows.txt
    #   cherrypy
psutil==5.8.0
    # via
    #   -c requirements/static/ci/../pkg/py3.8/windows.txt
    #   -r requirements/base.txt
    #   pytest-salt-factories
    #   pytest-shell-utilities
    #   pytest-system-statistics
pyasn1-modules==0.3.0
    # via google-auth
pyasn1==0.4.8
    # via
    #   -c requirements/static/ci/../pkg/py3.8/windows.txt
    #   -r requirements/windows.txt
    #   pyasn1-modules
    #   rsa
pycparser==2.21
    # via
    #   -c requirements/static/ci/../pkg/py3.8/windows.txt
    #   cffi
pycryptodomex==3.9.8
    # via
    #   -c requirements/static/ci/../pkg/py3.8/windows.txt
    #   -r requirements/crypto.txt
pydantic==1.10.8
    # via
    #   -c requirements/static/ci/../pkg/py3.8/windows.txt
    #   inflect
pygit2==1.12.1
    # via -r requirements/static/ci/windows.in
pymssql==2.2.7
    # via
    #   -c requirements/static/ci/../pkg/py3.8/windows.txt
    #   -r requirements/windows.txt
pymysql==1.0.2
<<<<<<< HEAD
    # via
    #   -c requirements/static/ci/../pkg/py3.8/windows.txt
    #   -r requirements/windows.txt
=======
    # via -r requirements/windows.txt
pynacl==1.5.0
    # via -r requirements/static/ci/common.in
>>>>>>> a46d846a
pyopenssl==23.2.0
    # via
    #   -c requirements/static/ci/../pkg/py3.8/windows.txt
    #   -r requirements/windows.txt
    #   etcd3-py
pyrsistent==0.19.3
    # via jsonschema
pyspnego==0.9.0
    # via requests-ntlm
pytest-custom-exit-code==0.3.0
    # via -r requirements/pytest.txt
pytest-helpers-namespace==2021.12.29
    # via
    #   -r requirements/pytest.txt
    #   pytest-salt-factories
    #   pytest-shell-utilities
pytest-httpserver==1.0.8
    # via -r requirements/pytest.txt
pytest-salt-factories==1.0.0rc25
    # via -r requirements/pytest.txt
pytest-shell-utilities==1.8.0
    # via pytest-salt-factories
pytest-skip-markers==1.4.1
    # via
    #   pytest-salt-factories
    #   pytest-shell-utilities
    #   pytest-system-statistics
pytest-subtests==0.11.0
    # via -r requirements/pytest.txt
pytest-system-statistics==1.0.2
    # via pytest-salt-factories
pytest-timeout==2.1.0
    # via -r requirements/pytest.txt
pytest==7.3.2
    # via
    #   -r requirements/pytest.txt
    #   pytest-custom-exit-code
    #   pytest-helpers-namespace
    #   pytest-salt-factories
    #   pytest-shell-utilities
    #   pytest-skip-markers
    #   pytest-subtests
    #   pytest-system-statistics
    #   pytest-timeout
python-dateutil==2.8.2
    # via
    #   -c requirements/static/ci/../pkg/py3.8/windows.txt
    #   -r requirements/windows.txt
    #   botocore
    #   kubernetes
    #   moto
python-etcd==0.4.5
    # via -r requirements/static/ci/common.in
python-gnupg==0.5.0
    # via
    #   -c requirements/static/ci/../pkg/py3.8/windows.txt
    #   -r requirements/windows.txt
pythonnet==3.0.1
    # via
    #   -c requirements/static/ci/../pkg/py3.8/windows.txt
    #   -r requirements/windows.txt
pytz==2023.3
    # via
    #   -c requirements/static/ci/../pkg/py3.8/windows.txt
    #   tempora
pyvmomi==8.0.1.0.1
    # via -r requirements/static/ci/common.in
pywin32==306
    # via
    #   -c requirements/static/ci/../pkg/py3.8/windows.txt
    #   -r requirements/windows.txt
    #   cherrypy
    #   docker
    #   pytest-skip-markers
    #   wmi
pywinrm==0.4.3
    # via -r requirements/static/ci/windows.in
pyyaml==6.0.1
    # via
    #   -c requirements/static/ci/../pkg/py3.8/windows.txt
    #   -r requirements/base.txt
    #   clustershell
    #   kubernetes
    #   pytest-salt-factories
    #   responses
    #   yamllint
pyzmq==25.1.0
    # via
    #   -c requirements/static/ci/../pkg/py3.8/windows.txt
    #   -r requirements/zeromq.txt
    #   pytest-salt-factories
requests-ntlm==1.2.0
    # via pywinrm
requests==2.31.0
    # via
    #   -c requirements/static/ci/../pkg/py3.8/windows.txt
    #   -r requirements/base.txt
    #   -r requirements/static/ci/common.in
    #   -r requirements/windows.txt
    #   docker
    #   etcd3-py
    #   kubernetes
    #   moto
    #   pywinrm
    #   requests-ntlm
    #   responses
responses==0.23.1
    # via moto
rfc3987==1.3.8
    # via -r requirements/static/ci/common.in
rsa==4.9
    # via google-auth
s3transfer==0.6.1
    # via boto3
sed==0.3.1
    # via -r requirements/static/ci/windows.in
semantic-version==2.10.0
    # via etcd3-py
setproctitle==1.3.2
    # via
    #   -c requirements/static/ci/../pkg/py3.8/windows.txt
    #   -r requirements/windows.txt
six==1.15.0
    # via
    #   -c requirements/static/ci/../pkg/py3.8/windows.txt
    #   cassandra-driver
    #   etcd3-py
    #   genshi
    #   geomet
    #   google-auth
    #   jsonschema
    #   junit-xml
    #   kubernetes
    #   python-dateutil
    #   pyvmomi
    #   pywinrm
    #   websocket-client
smmap==4.0.0
    # via
    #   -c requirements/static/ci/../pkg/py3.8/windows.txt
    #   gitdb
sqlparse==0.4.4
    # via -r requirements/static/ci/common.in
strict-rfc3339==0.7
    # via -r requirements/static/ci/common.in
tempora==5.2.2
    # via
    #   -c requirements/static/ci/../pkg/py3.8/windows.txt
    #   portend
timelib==0.3.0
    # via
    #   -c requirements/static/ci/../pkg/py3.8/windows.txt
    #   -r requirements/windows.txt
toml==0.10.2
    # via -r requirements/static/ci/common.in
tomli==2.0.1
    # via pytest
tornado==6.3.2 ; python_version >= "3.8"
    # via
    #   -c requirements/static/ci/../pkg/py3.8/windows.txt
    #   -r requirements/base.txt
types-pyyaml==6.0.1
    # via responses
typing-extensions==4.6.2
    # via
    #   -c requirements/static/ci/../pkg/py3.8/windows.txt
    #   pydantic
    #   pytest-shell-utilities
    #   pytest-system-statistics
urllib3==1.26.6
    # via
    #   -c requirements/static/ci/../pkg/py3.8/windows.txt
    #   -r requirements/windows.txt
    #   botocore
    #   docker
    #   google-auth
    #   kubernetes
    #   python-etcd
    #   requests
    #   responses
virtualenv==20.23.0
    # via
    #   -r requirements/static/ci/common.in
    #   pytest-salt-factories
watchdog==3.0.0
    # via -r requirements/static/ci/common.in
websocket-client==0.40.0
    # via
    #   docker
    #   kubernetes
wempy==0.2.1
    # via -r requirements/static/ci/common.in
werkzeug==2.3.6
    # via
    #   moto
    #   pytest-httpserver
wheel==0.38.4
    # via
    #   -c requirements/static/ci/../pkg/py3.8/windows.txt
    #   -r requirements/windows.txt
wmi==1.5.1
    # via
    #   -c requirements/static/ci/../pkg/py3.8/windows.txt
    #   -r requirements/windows.txt
xmldiff==2.6.3
    # via -r requirements/static/ci/common.in
xmltodict==0.13.0
    # via
    #   moto
    #   pywinrm
yamllint==1.32.0
    # via -r requirements/static/ci/windows.in
yarl==1.9.2
    # via aiohttp
zc.lockfile==2.0
    # via
    #   -c requirements/static/ci/../pkg/py3.8/windows.txt
    #   cherrypy
zipp==3.15.0
    # via
    #   -c requirements/static/ci/../pkg/py3.8/windows.txt
    #   importlib-metadata
    #   importlib-resources

# The following packages are considered to be unsafe in a requirements file:
# setuptools<|MERGE_RESOLUTION|>--- conflicted
+++ resolved
@@ -47,7 +47,7 @@
     #   -r requirements/windows.txt
     #   kubernetes
     #   requests
-cffi==1.15.1
+cffi==1.14.6
     # via
     #   -c requirements/static/ci/../pkg/py3.8/windows.txt
     #   -r requirements/static/ci/common.in
@@ -55,12 +55,8 @@
     #   clr-loader
     #   cryptography
     #   pygit2
-<<<<<<< HEAD
-charset-normalizer==2.1.1
-=======
     #   pynacl
-charset-normalizer==2.0.12
->>>>>>> a46d846a
+charset-normalizer==3.1.0
     # via
     #   -c requirements/static/ci/../pkg/py3.8/windows.txt
     #   aiohttp
@@ -89,15 +85,10 @@
     #   click
     #   pytest
 contextvars==2.4
-<<<<<<< HEAD
-    # via
-    #   -c requirements/static/ci/../pkg/py3.8/windows.txt
-    #   -r requirements/base.txt
-cryptography==41.0.2
-=======
-    # via -r requirements/base.txt
+    # via
+    #   -c requirements/static/ci/../pkg/py3.8/windows.txt
+    #   -r requirements/base.txt
 cryptography==41.0.3
->>>>>>> a46d846a
     # via
     #   -c requirements/static/ci/../pkg/py3.8/windows.txt
     #   -r requirements/crypto.txt
@@ -305,15 +296,11 @@
     #   -c requirements/static/ci/../pkg/py3.8/windows.txt
     #   -r requirements/windows.txt
 pymysql==1.0.2
-<<<<<<< HEAD
-    # via
-    #   -c requirements/static/ci/../pkg/py3.8/windows.txt
-    #   -r requirements/windows.txt
-=======
-    # via -r requirements/windows.txt
+    # via
+    #   -c requirements/static/ci/../pkg/py3.8/windows.txt
+    #   -r requirements/windows.txt
 pynacl==1.5.0
     # via -r requirements/static/ci/common.in
->>>>>>> a46d846a
 pyopenssl==23.2.0
     # via
     #   -c requirements/static/ci/../pkg/py3.8/windows.txt
