--- conflicted
+++ resolved
@@ -9,7 +9,7 @@
 boto>=2.46.0
 cassandra-driver>=2.0
 certifi>=2022.12.07
-cffi>=1.15.1
+cffi>=1.14.6
 cherrypy>=17.4.1
 clustershell
 croniter>=0.3.0,!=0.3.22"; sys_platform != 'win32'
@@ -28,16 +28,12 @@
 moto>=2.0.0
 napalm; sys_platform != 'win32'
 paramiko>=2.10.1; sys_platform != 'win32' and sys_platform != 'darwin'
-<<<<<<< HEAD
 # bcrypt is an extra requirement for passlib, and we shouldn't use extras, like, passlib[bcrypt]
 # since that will break using the compiled static requirements files as contraints file
 bcrypt
 passlib>=1.7.4
-=======
-passlib[bcrypt]>=1.7.4
 pynacl>=1.5.0
 pycparser>=2.21; python_version >= '3.9'
->>>>>>> a46d846a
 pyinotify>=0.9.6; sys_platform != 'win32' and sys_platform != 'darwin' and platform_system != "openbsd"
 python-etcd>0.4.2
 pyvmomi
