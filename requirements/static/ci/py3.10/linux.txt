--- conflicted
+++ resolved
@@ -120,7 +120,7 @@
     #   pyopenssl
     #   trustme
     #   vcert
-distlib==0.3.7
+distlib==0.3.8
     # via virtualenv
 distro==1.8.0
     # via
@@ -143,7 +143,7 @@
     # via virtualenv
 flaky==3.7.0
     # via -r requirements/pytest.txt
-frozenlist==1.4.0
+frozenlist==1.4.1
     # via
     #   -c requirements/static/ci/../pkg/py3.10/linux.txt
     #   aiohttp
@@ -574,7 +574,8 @@
     #   -r requirements/base.txt
 transitions==0.9.0
     # via junos-eznc
-<<<<<<< HEAD
+trustme==1.1.0
+    # via -r requirements/pytest.txt
 ttp-templates==0.3.5
     # via napalm
 ttp==0.9.5
@@ -582,11 +583,6 @@
     #   napalm
     #   ttp-templates
 twilio==8.2.2
-=======
-trustme==1.1.0
-    # via -r requirements/pytest.txt
-twilio==7.9.2
->>>>>>> 487a1ad3
     # via -r requirements/static/ci/linux.in
 types-pyyaml==6.0.1
     # via responses
