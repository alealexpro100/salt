--- conflicted
+++ resolved
@@ -8,13 +8,16 @@
     # via etcd3-py
 aiosignal==1.3.1
     # via aiohttp
-<<<<<<< HEAD
+
 annotated-types==0.6.0
     # via
     #   -c requirements/static/ci/../pkg/py3.11/windows.txt
     #   pydantic
-=======
->>>>>>> 124ade43
+
+async-timeout==4.0.2
+    # via aiohttp
+
+
 attrs==23.1.0
     # via
     #   aiohttp
@@ -61,11 +64,14 @@
     #   pynacl
 charset-normalizer==3.2.0
     # via
-<<<<<<< HEAD
-    #   -c requirements/static/ci/../pkg/py3.11/windows.txt
-=======
+
+    #   -c requirements/static/ci/../pkg/py3.11/windows.txt
+
     #   -c requirements/static/ci/../pkg/py3.12/windows.txt
->>>>>>> 124ade43
+    #   aiohttp
+
+    #   -c requirements/static/ci/../pkg/py3.12/windows.txt
+
     #   requests
 cheetah3==3.2.6.post1
     # via -r requirements/static/ci/common.in
