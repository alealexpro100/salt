#
# This file is autogenerated by pip-compile
# To update, run:
#
#    pip-compile --no-emit-index-url --output-file=requirements/static/ci/py3.12/cloud.txt requirements/base.txt requirements/pytest.txt requirements/static/ci/cloud.in requirements/static/ci/common.in requirements/static/pkg/linux.in requirements/zeromq.txt
#
aiohttp==3.9.4
    # via
    #   -c requirements/static/ci/../pkg/py3.12/linux.txt
    #   -c requirements/static/ci/py3.12/linux.txt
    #   -r requirements/base.txt
    #   etcd3-py
aiosignal==1.3.1
    # via
    #   -c requirements/static/ci/../pkg/py3.12/linux.txt
    #   -c requirements/static/ci/py3.12/linux.txt
    #   aiohttp
annotated-types==0.6.0
    # via
    #   -c requirements/static/ci/../pkg/py3.12/linux.txt
    #   -c requirements/static/ci/py3.12/linux.txt
    #   pydantic
apache-libcloud==3.7.0 ; sys_platform != "win32"
    # via
    #   -c requirements/static/ci/py3.12/linux.txt
    #   -r requirements/static/ci/cloud.in
    #   -r requirements/static/ci/common.in
asn1crypto==1.5.1
    # via
    #   -c requirements/static/ci/py3.12/linux.txt
    #   certvalidator
    #   oscrypto
attrs==23.2.0
    # via
    #   -c requirements/static/ci/../pkg/py3.12/linux.txt
    #   -c requirements/static/ci/py3.12/linux.txt
    #   aiohttp
    #   jsonschema
    #   pytest-salt-factories
    #   pytest-shell-utilities
    #   pytest-skip-markers
    #   pytest-system-statistics
autocommand==2.2.2
    # via
    #   -c requirements/static/ci/../pkg/py3.12/linux.txt
    #   -c requirements/static/ci/py3.12/linux.txt
    #   jaraco.text
bcrypt==4.0.1
    # via
    #   -c requirements/static/ci/py3.12/linux.txt
    #   -r requirements/static/ci/common.in
    #   paramiko
boto3==1.26.152
    # via
    #   -c requirements/static/ci/py3.12/linux.txt
    #   -r requirements/static/ci/common.in
    #   moto
boto==2.49.0
    # via
    #   -c requirements/static/ci/py3.12/linux.txt
    #   -r requirements/static/ci/common.in
botocore==1.29.152
    # via
    #   -c requirements/static/ci/py3.12/linux.txt
    #   boto3
    #   moto
    #   s3transfer
cachetools==5.3.1
    # via
    #   -c requirements/static/ci/py3.12/linux.txt
    #   google-auth
cassandra-driver==3.28.0
    # via
    #   -c requirements/static/ci/py3.12/linux.txt
    #   -r requirements/static/ci/common.in
certifi==2023.07.22
    # via
    #   -c requirements/static/ci/../pkg/py3.12/linux.txt
    #   -c requirements/static/ci/py3.12/linux.txt
    #   -r requirements/static/ci/common.in
    #   kubernetes
    #   requests
certvalidator==0.11.1
    # via
    #   -c requirements/static/ci/py3.12/linux.txt
    #   vcert
cffi==1.16.0
    # via
    #   -c requirements/static/ci/../pkg/py3.12/linux.txt
    #   -c requirements/static/ci/py3.12/linux.txt
    #   -r requirements/static/ci/common.in
    #   cryptography
    #   napalm
    #   pynacl
charset-normalizer==3.2.0
    # via
    #   -c requirements/static/ci/../pkg/py3.12/linux.txt
    #   -c requirements/static/ci/py3.12/linux.txt
    #   requests
cheetah3==3.2.6.post2
    # via
    #   -c requirements/static/ci/py3.12/linux.txt
    #   -r requirements/static/ci/common.in
cheroot==10.0.0
    # via
    #   -c requirements/static/ci/../pkg/py3.12/linux.txt
    #   -c requirements/static/ci/py3.12/linux.txt
    #   cherrypy
cherrypy==18.8.0
    # via
    #   -c requirements/static/ci/../pkg/py3.12/linux.txt
    #   -c requirements/static/ci/py3.12/linux.txt
    #   -r requirements/base.txt
    #   -r requirements/static/ci/common.in
click==8.1.3
    # via
    #   -c requirements/static/ci/py3.12/linux.txt
    #   geomet
clustershell==1.9.1
    # via
    #   -c requirements/static/ci/py3.12/linux.txt
    #   -r requirements/static/ci/common.in
contextvars==2.4
    # via
    #   -c requirements/static/ci/../pkg/py3.12/linux.txt
    #   -c requirements/static/ci/py3.12/linux.txt
    #   -r requirements/base.txt
croniter==1.3.15 ; sys_platform != "win32"
    # via
    #   -c requirements/static/ci/py3.12/linux.txt
    #   -r requirements/static/ci/common.in
cryptography==42.0.5
    # via
    #   -c requirements/static/ci/../pkg/py3.12/linux.txt
    #   -c requirements/static/ci/py3.12/linux.txt
    #   -r requirements/base.txt
    #   etcd3-py
    #   moto
    #   paramiko
    #   pyopenssl
    #   pyspnego
    #   requests-ntlm
    #   smbprotocol
    #   trustme
    #   vcert
distlib==0.3.8
    # via
    #   -c requirements/static/ci/py3.12/linux.txt
    #   virtualenv
distro==1.8.0
    # via
    #   -c requirements/static/ci/../pkg/py3.12/linux.txt
    #   -c requirements/static/ci/py3.12/linux.txt
    #   -r requirements/base.txt
    #   pytest-skip-markers
<<<<<<< HEAD
dnspython==2.3.0
=======
dnspython==2.6.1
>>>>>>> 38ed660c
    # via
    #   -c requirements/static/ci/py3.12/linux.txt
    #   -r requirements/static/ci/common.in
    #   python-etcd
docker==6.1.3
    # via
    #   -c requirements/static/ci/py3.12/linux.txt
    #   -r requirements/pytest.txt
etcd3-py==0.1.6
    # via
    #   -c requirements/static/ci/py3.12/linux.txt
    #   -r requirements/static/ci/common.in
filelock==3.13.1
    # via
    #   -c requirements/static/ci/py3.12/linux.txt
    #   virtualenv
flaky==3.8.1
    # via
    #   -c requirements/static/ci/py3.12/linux.txt
    #   -r requirements/pytest.txt
frozenlist==1.4.1
    # via
    #   -c requirements/static/ci/../pkg/py3.12/linux.txt
    #   -c requirements/static/ci/py3.12/linux.txt
    #   aiohttp
    #   aiosignal
future==1.0.0
    # via
    #   -c requirements/static/ci/py3.12/linux.txt
    #   napalm
    #   textfsm
genshi==0.7.7
    # via
    #   -c requirements/static/ci/py3.12/linux.txt
    #   -r requirements/static/ci/common.in
geomet==0.2.1.post1
    # via
    #   -c requirements/static/ci/py3.12/linux.txt
    #   cassandra-driver
gitdb==4.0.10
    # via
    #   -c requirements/static/ci/py3.12/linux.txt
    #   gitpython
gitpython==3.1.41
    # via
    #   -c requirements/static/ci/py3.12/linux.txt
    #   -r requirements/static/ci/common.in
google-auth==2.27.0
    # via
    #   -c requirements/static/ci/py3.12/linux.txt
    #   kubernetes
<<<<<<< HEAD
idna==3.4
=======
idna==3.7
>>>>>>> 38ed660c
    # via
    #   -c requirements/static/ci/../pkg/py3.12/linux.txt
    #   -c requirements/static/ci/py3.12/linux.txt
    #   etcd3-py
    #   requests
    #   trustme
    #   yarl
immutables==0.15
    # via
    #   -c requirements/static/ci/../pkg/py3.12/linux.txt
    #   -c requirements/static/ci/py3.12/linux.txt
    #   contextvars
importlib-metadata==6.6.0
    # via
    #   -c requirements/static/ci/../pkg/py3.12/linux.txt
    #   -c requirements/static/ci/py3.12/linux.txt
    #   -r requirements/base.txt
inflect==7.0.0
    # via
    #   -c requirements/static/ci/../pkg/py3.12/linux.txt
    #   -c requirements/static/ci/py3.12/linux.txt
    #   jaraco.text
iniconfig==2.0.0
    # via
    #   -c requirements/static/ci/py3.12/linux.txt
    #   pytest
ipaddress==1.0.23
    # via
    #   -c requirements/static/ci/py3.12/linux.txt
    #   kubernetes
jaraco.collections==4.1.0
    # via
    #   -c requirements/static/ci/../pkg/py3.12/linux.txt
    #   -c requirements/static/ci/py3.12/linux.txt
    #   cherrypy
jaraco.context==4.3.0
    # via
    #   -c requirements/static/ci/../pkg/py3.12/linux.txt
    #   -c requirements/static/ci/py3.12/linux.txt
    #   jaraco.text
jaraco.functools==3.7.0
    # via
    #   -c requirements/static/ci/../pkg/py3.12/linux.txt
    #   -c requirements/static/ci/py3.12/linux.txt
    #   cheroot
    #   jaraco.text
    #   tempora
jaraco.text==3.11.1
    # via
    #   -c requirements/static/ci/../pkg/py3.12/linux.txt
    #   -c requirements/static/ci/py3.12/linux.txt
    #   jaraco.collections
jinja2==3.1.3
    # via
    #   -c requirements/static/ci/../pkg/py3.12/linux.txt
    #   -c requirements/static/ci/py3.12/linux.txt
    #   -r requirements/base.txt
    #   junos-eznc
    #   moto
    #   napalm
jmespath==1.0.1
    # via
    #   -c requirements/static/ci/../pkg/py3.12/linux.txt
    #   -c requirements/static/ci/py3.12/linux.txt
    #   -r requirements/base.txt
    #   -r requirements/static/ci/common.in
    #   boto3
    #   botocore
jsonschema==3.2.0
    # via
    #   -c requirements/static/ci/py3.12/linux.txt
    #   -r requirements/static/ci/common.in
junit-xml==1.9
    # via
    #   -c requirements/static/ci/py3.12/linux.txt
    #   -r requirements/static/ci/common.in
junos-eznc==2.6.7 ; sys_platform != "win32"
    # via
    #   -c requirements/static/ci/py3.12/linux.txt
    #   -r requirements/static/ci/common.in
    #   napalm
jxmlease==1.0.3 ; sys_platform != "win32"
    # via
    #   -c requirements/static/ci/py3.12/linux.txt
    #   -r requirements/static/ci/common.in
kazoo==2.9.0 ; sys_platform != "win32" and sys_platform != "darwin"
    # via
    #   -c requirements/static/ci/py3.12/linux.txt
    #   -r requirements/static/ci/common.in
keyring==5.7.1
    # via
    #   -c requirements/static/ci/py3.12/linux.txt
    #   -r requirements/static/ci/common.in
kubernetes==3.0.0
    # via
    #   -c requirements/static/ci/py3.12/linux.txt
    #   -r requirements/static/ci/common.in
libnacl==1.8.0 ; sys_platform != "win32" and sys_platform != "darwin"
    # via
    #   -c requirements/static/ci/py3.12/linux.txt
    #   -r requirements/static/ci/common.in
looseversion==1.3.0
    # via
    #   -c requirements/static/ci/../pkg/py3.12/linux.txt
    #   -c requirements/static/ci/py3.12/linux.txt
    #   -r requirements/base.txt
lxml==4.9.2
    # via
    #   -c requirements/static/ci/py3.12/linux.txt
    #   junos-eznc
    #   napalm
    #   ncclient
    #   xmldiff
mako==1.2.4
    # via
    #   -c requirements/static/ci/py3.12/linux.txt
    #   -r requirements/static/ci/common.in
markupsafe==2.1.3
    # via
    #   -c requirements/static/ci/../pkg/py3.12/linux.txt
    #   -c requirements/static/ci/py3.12/linux.txt
    #   -r requirements/base.txt
    #   jinja2
    #   mako
    #   werkzeug
mock==5.1.0
    # via
    #   -c requirements/static/ci/py3.12/linux.txt
    #   -r requirements/pytest.txt
more-itertools==5.0.0
    # via
    #   -c requirements/static/ci/../pkg/py3.12/linux.txt
    #   -c requirements/static/ci/py3.12/linux.txt
    #   -r requirements/pytest.txt
    #   cheroot
    #   cherrypy
    #   jaraco.functools
    #   jaraco.text
moto==4.1.11
    # via
    #   -c requirements/static/ci/py3.12/linux.txt
    #   -r requirements/static/ci/common.in
msgpack==1.0.7
    # via
    #   -c requirements/static/ci/../pkg/py3.12/linux.txt
    #   -c requirements/static/ci/py3.12/linux.txt
    #   -r requirements/base.txt
    #   pytest-salt-factories
multidict==6.0.4
    # via
    #   -c requirements/static/ci/../pkg/py3.12/linux.txt
    #   -c requirements/static/ci/py3.12/linux.txt
    #   aiohttp
    #   yarl
napalm==4.1.0 ; sys_platform != "win32"
    # via
    #   -c requirements/static/ci/py3.12/linux.txt
    #   -r requirements/static/ci/common.in
ncclient==0.6.13
    # via
    #   -c requirements/static/ci/py3.12/linux.txt
    #   junos-eznc
    #   napalm
netaddr==0.8.0
    # via
    #   -c requirements/static/ci/py3.12/linux.txt
    #   -r requirements/static/ci/cloud.in
    #   junos-eznc
    #   napalm
    #   pyeapi
netmiko==4.2.0
    # via
    #   -c requirements/static/ci/py3.12/linux.txt
    #   napalm
netutils==1.6.0
    # via
    #   -c requirements/static/ci/py3.12/linux.txt
    #   napalm
ntc-templates==4.0.1
    # via
    #   -c requirements/static/ci/py3.12/linux.txt
    #   netmiko
oscrypto==1.3.0
    # via
    #   -c requirements/static/ci/py3.12/linux.txt
    #   certvalidator
packaging==23.1
    # via
    #   -c requirements/static/ci/../pkg/py3.12/linux.txt
    #   -c requirements/static/ci/py3.12/linux.txt
    #   -r requirements/base.txt
    #   docker
    #   pytest
paramiko==3.4.0 ; sys_platform != "win32" and sys_platform != "darwin"
    # via
    #   -c requirements/static/ci/py3.12/linux.txt
    #   -r requirements/static/ci/common.in
    #   junos-eznc
    #   napalm
    #   ncclient
    #   netmiko
    #   scp
passlib==1.7.4
    # via
    #   -c requirements/static/ci/py3.12/linux.txt
    #   -r requirements/static/ci/common.in
platformdirs==4.0.0
    # via
    #   -c requirements/static/ci/py3.12/linux.txt
    #   virtualenv
pluggy==1.4.0
    # via
    #   -c requirements/static/ci/py3.12/linux.txt
    #   pytest
portend==3.1.0
    # via
    #   -c requirements/static/ci/../pkg/py3.12/linux.txt
    #   -c requirements/static/ci/py3.12/linux.txt
    #   cherrypy
profitbricks==4.1.3
    # via -r requirements/static/ci/cloud.in
psutil==5.9.6
    # via
    #   -c requirements/static/ci/../pkg/py3.12/linux.txt
    #   -c requirements/static/ci/py3.12/linux.txt
    #   -r requirements/base.txt
    #   pytest-salt-factories
    #   pytest-shell-utilities
    #   pytest-system-statistics
pyasn1-modules==0.3.0
    # via
    #   -c requirements/static/ci/py3.12/linux.txt
    #   google-auth
pyasn1==0.5.1
    # via
    #   -c requirements/static/ci/py3.12/linux.txt
    #   pyasn1-modules
    #   rsa
pycparser==2.21
    # via
    #   -c requirements/static/ci/../pkg/py3.12/linux.txt
    #   -c requirements/static/ci/py3.12/linux.txt
    #   cffi
pycryptodomex==3.19.1
    # via
    #   -c requirements/static/ci/../pkg/py3.12/linux.txt
    #   -c requirements/static/ci/py3.12/linux.txt
    #   -r requirements/crypto.txt
pydantic-core==2.14.5
    # via
    #   -c requirements/static/ci/../pkg/py3.12/linux.txt
    #   -c requirements/static/ci/py3.12/linux.txt
    #   pydantic
pydantic==2.5.2
    # via
    #   -c requirements/static/ci/../pkg/py3.12/linux.txt
    #   -c requirements/static/ci/py3.12/linux.txt
    #   inflect
pyeapi==1.0.0
    # via
    #   -c requirements/static/ci/py3.12/linux.txt
    #   napalm
pyfakefs==5.3.1
    # via
    #   -c requirements/static/ci/py3.12/linux.txt
    #   -r requirements/pytest.txt
pyinotify==0.9.6 ; sys_platform != "win32" and sys_platform != "darwin" and platform_system != "openbsd"
    # via
    #   -c requirements/static/ci/py3.12/linux.txt
    #   -r requirements/static/ci/common.in
pynacl==1.5.0
    # via
    #   -c requirements/static/ci/py3.12/linux.txt
    #   -r requirements/static/ci/common.in
    #   paramiko
pyopenssl==24.0.0
    # via
    #   -c requirements/static/ci/../pkg/py3.12/linux.txt
    #   -c requirements/static/ci/py3.12/linux.txt
    #   -r requirements/base.txt
    #   etcd3-py
pyparsing==3.0.9
    # via
    #   -c requirements/static/ci/py3.12/linux.txt
    #   junos-eznc
pypsexec==0.3.0
    # via -r requirements/static/ci/cloud.in
pyrsistent==0.19.3
    # via
    #   -c requirements/static/ci/py3.12/linux.txt
    #   jsonschema
pyserial==3.5
    # via
    #   -c requirements/static/ci/py3.12/linux.txt
    #   junos-eznc
    #   netmiko
pyspnego==0.9.0
    # via
    #   -r requirements/static/ci/cloud.in
    #   requests-ntlm
    #   smbprotocol
pytest-custom-exit-code==0.3.0
    # via
    #   -c requirements/static/ci/py3.12/linux.txt
    #   -r requirements/pytest.txt
pytest-helpers-namespace==2021.12.29
    # via
    #   -c requirements/static/ci/py3.12/linux.txt
    #   -r requirements/pytest.txt
    #   pytest-salt-factories
    #   pytest-shell-utilities
pytest-httpserver==1.0.8
    # via
    #   -c requirements/static/ci/py3.12/linux.txt
    #   -r requirements/pytest.txt
pytest-salt-factories==1.0.1
    # via
    #   -c requirements/static/ci/py3.12/linux.txt
    #   -r requirements/pytest.txt
pytest-shell-utilities==1.8.0
    # via
    #   -c requirements/static/ci/py3.12/linux.txt
    #   pytest-salt-factories
pytest-skip-markers==1.5.0
    # via
    #   -c requirements/static/ci/py3.12/linux.txt
    #   pytest-salt-factories
    #   pytest-shell-utilities
    #   pytest-system-statistics
pytest-subtests==0.4.0
    # via
    #   -c requirements/static/ci/py3.12/linux.txt
    #   -r requirements/pytest.txt
pytest-system-statistics==1.0.2
    # via
    #   -c requirements/static/ci/py3.12/linux.txt
    #   pytest-salt-factories
pytest-timeout==2.3.1
    # via
    #   -c requirements/static/ci/py3.12/linux.txt
    #   -r requirements/pytest.txt
pytest==8.1.1
    # via
    #   -c requirements/static/ci/py3.12/linux.txt
    #   -r requirements/pytest.txt
    #   pytest-custom-exit-code
    #   pytest-helpers-namespace
    #   pytest-salt-factories
    #   pytest-shell-utilities
    #   pytest-skip-markers
    #   pytest-subtests
    #   pytest-system-statistics
    #   pytest-timeout
python-dateutil==2.8.2
    # via
    #   -c requirements/static/ci/../pkg/py3.12/linux.txt
    #   -c requirements/static/ci/py3.12/linux.txt
    #   -r requirements/base.txt
    #   botocore
    #   croniter
    #   kubernetes
    #   moto
    #   vcert
python-etcd==0.4.5
    # via
    #   -c requirements/static/ci/py3.12/linux.txt
    #   -r requirements/static/ci/common.in
python-gnupg==0.5.2
    # via
    #   -c requirements/static/ci/../pkg/py3.12/linux.txt
    #   -c requirements/static/ci/py3.12/linux.txt
    #   -r requirements/base.txt
pytz==2024.1
    # via
    #   -c requirements/static/ci/../pkg/py3.12/linux.txt
    #   -c requirements/static/ci/py3.12/linux.txt
    #   tempora
pyvmomi==8.0.1.0.1
    # via
    #   -c requirements/static/ci/py3.12/linux.txt
    #   -r requirements/static/ci/common.in
pywinrm==0.4.3
    # via -r requirements/static/ci/cloud.in
pyyaml==6.0.1
    # via
    #   -c requirements/static/ci/../pkg/py3.12/linux.txt
    #   -c requirements/static/ci/py3.12/linux.txt
    #   -r requirements/base.txt
    #   clustershell
    #   junos-eznc
    #   kubernetes
    #   napalm
    #   netmiko
    #   pytest-salt-factories
    #   responses
    #   yamlordereddictloader
pyzmq==25.1.2
    # via
    #   -c requirements/static/ci/../pkg/py3.12/linux.txt
    #   -c requirements/static/ci/py3.12/linux.txt
    #   -r requirements/zeromq.txt
    #   pytest-salt-factories
requests-ntlm==1.2.0
    # via pywinrm
requests==2.31.0
    # via
    #   -c requirements/static/ci/../pkg/py3.12/linux.txt
    #   -c requirements/static/ci/py3.12/linux.txt
    #   -r requirements/base.txt
    #   -r requirements/static/ci/common.in
    #   apache-libcloud
    #   docker
    #   etcd3-py
    #   kubernetes
    #   moto
    #   napalm
    #   profitbricks
    #   pywinrm
    #   requests-ntlm
    #   responses
    #   vcert
responses==0.23.1
    # via
    #   -c requirements/static/ci/py3.12/linux.txt
    #   moto
rfc3987==1.3.8
    # via
    #   -c requirements/static/ci/py3.12/linux.txt
    #   -r requirements/static/ci/common.in
rpm-vercmp==0.1.2 ; sys_platform == "linux"
    # via
    #   -c requirements/static/ci/../pkg/py3.12/linux.txt
    #   -c requirements/static/ci/py3.12/linux.txt
    #   -r requirements/base.txt
rsa==4.9
    # via
    #   -c requirements/static/ci/py3.12/linux.txt
    #   google-auth
s3transfer==0.6.1
    # via
    #   -c requirements/static/ci/py3.12/linux.txt
    #   boto3
scp==0.14.5
    # via
    #   -c requirements/static/ci/py3.12/linux.txt
    #   junos-eznc
    #   napalm
    #   netmiko
semantic-version==2.10.0
    # via
    #   -c requirements/static/ci/py3.12/linux.txt
    #   etcd3-py
setproctitle==1.3.2
    # via
    #   -c requirements/static/ci/../pkg/py3.12/linux.txt
    #   -c requirements/static/ci/py3.12/linux.txt
    #   -r requirements/base.txt
six==1.16.0
    # via
    #   -c requirements/static/ci/../pkg/py3.12/linux.txt
    #   -c requirements/static/ci/py3.12/linux.txt
    #   cassandra-driver
    #   etcd3-py
    #   genshi
    #   geomet
    #   jsonschema
    #   junit-xml
    #   junos-eznc
    #   kazoo
    #   kubernetes
    #   more-itertools
    #   ncclient
    #   profitbricks
    #   python-dateutil
    #   pyvmomi
    #   pywinrm
    #   textfsm
    #   transitions
    #   vcert
    #   websocket-client
smbprotocol==1.10.1
    # via
    #   -r requirements/static/ci/cloud.in
    #   pypsexec
smmap==5.0.1
    # via
    #   -c requirements/static/ci/py3.12/linux.txt
    #   gitdb
sqlparse==0.5.0
    # via
    #   -c requirements/static/ci/py3.12/linux.txt
    #   -r requirements/static/ci/common.in
strict-rfc3339==0.7
    # via
    #   -c requirements/static/ci/py3.12/linux.txt
    #   -r requirements/static/ci/common.in
tempora==5.3.0
    # via
    #   -c requirements/static/ci/../pkg/py3.12/linux.txt
    #   -c requirements/static/ci/py3.12/linux.txt
    #   portend
textfsm==1.1.3
    # via
    #   -c requirements/static/ci/py3.12/linux.txt
    #   -r requirements/static/ci/common.in
    #   napalm
    #   netmiko
    #   ntc-templates
timelib==0.3.0
    # via
    #   -c requirements/static/ci/../pkg/py3.12/linux.txt
    #   -c requirements/static/ci/py3.12/linux.txt
    #   -r requirements/base.txt
toml==0.10.2
    # via
    #   -c requirements/static/ci/py3.12/linux.txt
    #   -r requirements/static/ci/common.in
tornado==6.3.3
    # via
    #   -c requirements/static/ci/../pkg/py3.12/linux.txt
    #   -c requirements/static/ci/py3.12/linux.txt
    #   -r requirements/base.txt
transitions==0.9.0
    # via
    #   -c requirements/static/ci/py3.12/linux.txt
    #   junos-eznc
trustme==1.1.0
    # via
    #   -c requirements/static/ci/py3.12/linux.txt
    #   -r requirements/pytest.txt
ttp-templates==0.3.5
    # via
    #   -c requirements/static/ci/py3.12/linux.txt
    #   napalm
ttp==0.9.5
    # via
    #   -c requirements/static/ci/py3.12/linux.txt
    #   napalm
    #   ttp-templates
types-pyyaml==6.0.12.12
    # via
    #   -c requirements/static/ci/py3.12/linux.txt
    #   responses
typing-extensions==4.8.0
    # via
    #   -c requirements/static/ci/../pkg/py3.12/linux.txt
    #   -c requirements/static/ci/py3.12/linux.txt
    #   inflect
    #   napalm
    #   pydantic
    #   pydantic-core
    #   pytest-shell-utilities
    #   pytest-system-statistics
urllib3==1.26.18
    # via
    #   -c requirements/static/ci/../pkg/py3.12/linux.txt
    #   -c requirements/static/ci/py3.12/linux.txt
    #   botocore
    #   docker
    #   kubernetes
    #   python-etcd
    #   requests
    #   responses
vcert==0.7.4 ; sys_platform != "win32"
    # via
    #   -c requirements/static/ci/py3.12/linux.txt
    #   -r requirements/static/ci/common.in
virtualenv==20.24.7
    # via
    #   -c requirements/static/ci/py3.12/linux.txt
    #   -r requirements/static/ci/common.in
    #   pytest-salt-factories
watchdog==3.0.0
    # via
    #   -c requirements/static/ci/py3.12/linux.txt
    #   -r requirements/static/ci/common.in
websocket-client==0.40.0
    # via
    #   -c requirements/static/ci/py3.12/linux.txt
    #   docker
    #   kubernetes
wempy==0.2.1
    # via
    #   -c requirements/static/ci/py3.12/linux.txt
    #   -r requirements/static/ci/common.in
werkzeug==3.0.1
    # via
    #   -c requirements/static/ci/py3.12/linux.txt
    #   moto
    #   pytest-httpserver
xmldiff==2.6.3
    # via
    #   -c requirements/static/ci/py3.12/linux.txt
    #   -r requirements/static/ci/common.in
xmltodict==0.13.0
    # via
    #   -c requirements/static/ci/py3.12/linux.txt
    #   moto
    #   pywinrm
yamlordereddictloader==0.4.0
    # via
    #   -c requirements/static/ci/py3.12/linux.txt
    #   junos-eznc
yarl==1.9.4
    # via
    #   -c requirements/static/ci/../pkg/py3.12/linux.txt
    #   -c requirements/static/ci/py3.12/linux.txt
    #   aiohttp
zc.lockfile==3.0.post1
    # via
    #   -c requirements/static/ci/../pkg/py3.12/linux.txt
    #   -c requirements/static/ci/py3.12/linux.txt
    #   cherrypy
zipp==3.16.2
    # via
    #   -c requirements/static/ci/../pkg/py3.12/linux.txt
    #   -c requirements/static/ci/py3.12/linux.txt
    #   importlib-metadata

# The following packages are considered to be unsafe in a requirements file:
# setuptools<|MERGE_RESOLUTION|>--- conflicted
+++ resolved
@@ -4,7 +4,7 @@
 #
 #    pip-compile --no-emit-index-url --output-file=requirements/static/ci/py3.12/cloud.txt requirements/base.txt requirements/pytest.txt requirements/static/ci/cloud.in requirements/static/ci/common.in requirements/static/pkg/linux.in requirements/zeromq.txt
 #
-aiohttp==3.9.4
+aiohttp==3.9.5
     # via
     #   -c requirements/static/ci/../pkg/py3.12/linux.txt
     #   -c requirements/static/ci/py3.12/linux.txt
@@ -153,11 +153,7 @@
     #   -c requirements/static/ci/py3.12/linux.txt
     #   -r requirements/base.txt
     #   pytest-skip-markers
-<<<<<<< HEAD
-dnspython==2.3.0
-=======
 dnspython==2.6.1
->>>>>>> 38ed660c
     # via
     #   -c requirements/static/ci/py3.12/linux.txt
     #   -r requirements/static/ci/common.in
@@ -201,7 +197,7 @@
     # via
     #   -c requirements/static/ci/py3.12/linux.txt
     #   gitpython
-gitpython==3.1.41
+gitpython==3.1.43
     # via
     #   -c requirements/static/ci/py3.12/linux.txt
     #   -r requirements/static/ci/common.in
@@ -209,11 +205,7 @@
     # via
     #   -c requirements/static/ci/py3.12/linux.txt
     #   kubernetes
-<<<<<<< HEAD
-idna==3.4
-=======
 idna==3.7
->>>>>>> 38ed660c
     # via
     #   -c requirements/static/ci/../pkg/py3.12/linux.txt
     #   -c requirements/static/ci/py3.12/linux.txt
