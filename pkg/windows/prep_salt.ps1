--- conflicted
+++ resolved
@@ -171,21 +171,6 @@
     }
 }
 
-<<<<<<< HEAD
-# Copy VCRedist 2022 to the prereqs directory
-New-Item -Path $PREREQ_DIR -ItemType Directory | Out-Null
-Write-Host "Copying VCRedist 2022 $ARCH_X to prereqs: " -NoNewline
-$file = "vcredist_$ARCH_X`_2022.exe"
-Invoke-WebRequest -Uri "$SALT_DEP_URL/$file" -OutFile "$PREREQ_DIR\$file"
-if ( Test-Path -Path "$PREREQ_DIR\$file" ) {
-    Write-Result "Success" -ForegroundColor Green
-} else {
-    Write-Result "Failed" -ForegroundColor Red
-    exit 1
-}
-
-=======
->>>>>>> 4eccba4f
 #-------------------------------------------------------------------------------
 # Remove binaries not needed by Salt
 #-------------------------------------------------------------------------------
