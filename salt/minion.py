--- conflicted
+++ resolved
@@ -1906,20 +1906,15 @@
                 self.destroy()
 
     def _handle_payload(self, payload):
-<<<<<<< HEAD
-        if payload is not None and self._target_load(payload['load']):
-            self._handle_decoded_payload(payload['load'])
-        elif self.opts['zmq_filtering']:
-            # In the filtering enabled case, we'd like to know when minion sees something it shouldnt
-            log.debug('Broadcast message received not for this minion')
-=======
         if payload is not None and payload['enc'] == 'aes':
             if self._target_load(payload['load']):
                 self._handle_decoded_payload(payload['load'])
+            elif self.opts['zmq_filtering']:
+                # In the filtering enabled case, we'd like to know when minion sees something it shouldnt
+                log.debug('Broadcast message received not for this minion')
         # If it's not AES, and thus has not been verified, we do nothing.
         # In the future, we could add support for some clearfuncs, but
         # the minion currently has no need.
->>>>>>> a9016012
 
     def _target_load(self, load):
         # Verify that the publication is valid
