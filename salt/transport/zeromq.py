"""
Zeromq transport classes
"""
import asyncio
import asyncio.exceptions
import errno
import hashlib
import logging
import os
import signal
import sys
import threading
from random import randint

import tornado
import tornado.concurrent
import tornado.gen
import tornado.ioloop
import tornado.locks
import zmq.asyncio
import zmq.error
import zmq.eventloop.future
import zmq.eventloop.zmqstream

import salt.payload
import salt.transport.base
import salt.utils.files
import salt.utils.process
import salt.utils.stringutils
import salt.utils.zeromq
from salt._compat import ipaddress
from salt.exceptions import SaltException, SaltReqTimeoutError
from salt.utils.zeromq import LIBZMQ_VERSION_INFO, ZMQ_VERSION_INFO, zmq

try:
    import zmq.utils.monitor

    HAS_ZMQ_MONITOR = True
except ImportError:
    HAS_ZMQ_MONITOR = False


log = logging.getLogger(__name__)


def _get_master_uri(master_ip, master_port, source_ip=None, source_port=None):
    """
    Return the ZeroMQ URI to connect the Minion to the Master.
    It supports different source IP / port, given the ZeroMQ syntax:
    // Connecting using a IP address and bind to an IP address
    rc = zmq_connect(socket, "tcp://192.168.1.17:5555;192.168.1.1:5555"); assert (rc == 0);
    Source: http://api.zeromq.org/4-1:zmq-tcp
    """
    from salt.utils.network import ip_bracket

    master_uri = "tcp://{master_ip}:{master_port}".format(
        master_ip=ip_bracket(master_ip), master_port=master_port
    )

    if source_ip or source_port:
        if LIBZMQ_VERSION_INFO >= (4, 1, 6) and ZMQ_VERSION_INFO >= (16, 0, 1):
            # The source:port syntax for ZeroMQ has been added in libzmq 4.1.6
            # which is included in the pyzmq wheels starting with 16.0.1.
            if source_ip and source_port:
                master_uri = (
                    "tcp://{source_ip}:{source_port};{master_ip}:{master_port}".format(
                        source_ip=ip_bracket(source_ip),
                        source_port=source_port,
                        master_ip=ip_bracket(master_ip),
                        master_port=master_port,
                    )
                )
            elif source_ip and not source_port:
                master_uri = "tcp://{source_ip}:0;{master_ip}:{master_port}".format(
                    source_ip=ip_bracket(source_ip),
                    master_ip=ip_bracket(master_ip),
                    master_port=master_port,
                )
            elif source_port and not source_ip:
                ip_any = (
                    "0.0.0.0"
                    if ipaddress.ip_address(master_ip).version == 4
                    else ip_bracket("::")
                )
                master_uri = (
                    "tcp://{ip_any}:{source_port};{master_ip}:{master_port}".format(
                        ip_any=ip_any,
                        source_port=source_port,
                        master_ip=ip_bracket(master_ip),
                        master_port=master_port,
                    )
                )
        else:
            log.warning(
                "Unable to connect to the Master using a specific source IP / port"
            )
            log.warning("Consider upgrading to pyzmq >= 16.0.1 and libzmq >= 4.1.6")
            log.warning(
                "Specific source IP / port for connecting to master returner port:"
                " configuraion ignored"
            )

    return master_uri


class PublishClient(salt.transport.base.PublishClient):
    """
    A transport channel backed by ZeroMQ for a Salt Publisher to use to
    publish commands to connected minions
    """

    ttype = "zeromq"

    async_methods = [
        "connect",
        "connect_uri",
        "recv",
        # "close",
    ]
    close_methods = [
        "close",
    ]

    def _legacy_setup(
        self,
        _id,
        role,
        zmq_filtering=False,
        tcp_keepalive=True,
        tcp_keepalive_idle=300,
        tcp_keepalive_cnt=-1,
        tcp_keepalive_intvl=-1,
        recon_default=1000,
        recon_max=10000,
        recon_randomize=True,
        ipv6=None,
        master_ip="127.0.0.1",
        zmq_monitor=False,
        **extras,
    ):
        self.hexid = hashlib.sha1(salt.utils.stringutils.to_bytes(_id)).hexdigest()
        self._closing = False
        self.context = zmq.asyncio.Context()
        self._socket = self.context.socket(zmq.SUB)
        self._socket.setsockopt(zmq.LINGER, -1)
        if zmq_filtering:
            # TODO: constants file for "broadcast"
            self._socket.setsockopt(zmq.SUBSCRIBE, b"broadcast")
            if role == "syndic":
                self._socket.setsockopt(zmq.SUBSCRIBE, b"syndic")
            else:
                self._socket.setsockopt(
                    zmq.SUBSCRIBE, salt.utils.stringutils.to_bytes(self.hexid)
                )
        else:
            self._socket.setsockopt(zmq.SUBSCRIBE, b"")

        if _id:
            self._socket.setsockopt(zmq.IDENTITY, salt.utils.stringutils.to_bytes(_id))

        # TODO: cleanup all the socket opts stuff
        if hasattr(zmq, "TCP_KEEPALIVE"):
            self._socket.setsockopt(zmq.TCP_KEEPALIVE, tcp_keepalive)
            self._socket.setsockopt(zmq.TCP_KEEPALIVE_IDLE, tcp_keepalive_idle)
            self._socket.setsockopt(zmq.TCP_KEEPALIVE_CNT, tcp_keepalive_cnt)
            self._socket.setsockopt(zmq.TCP_KEEPALIVE_INTVL, tcp_keepalive_intvl)

        if recon_randomize:
            recon_delay = randint(
                recon_default,
                recon_default + recon_max,
            )

            log.debug(
                "Generated random reconnect delay between '%sms' and '%sms' (%s)",
                recon_delay,
                recon_delay + recon_max,
                recon_delay,
            )

            log.debug("Setting zmq_reconnect_ivl to '%sms'", recon_delay)
            self._socket.setsockopt(zmq.RECONNECT_IVL, recon_delay)

            if hasattr(zmq, "RECONNECT_IVL_MAX"):
                log.debug(
                    "Setting zmq_reconnect_ivl_max to '%sms'",
                    recon_delay + recon_max,
                )

                self._socket.setsockopt(zmq.RECONNECT_IVL_MAX, recon_max)

        if (ipv6 is True or ":" in master_ip) and hasattr(zmq, "IPV4ONLY"):
            # IPv6 sockets work for both IPv6 and IPv4 addresses
            self._socket.setsockopt(zmq.IPV4ONLY, 0)

        self.poller = zmq.Poller()
        self.poller.register(self._socket, zmq.POLLIN)

        if HAS_ZMQ_MONITOR and zmq_monitor:
            self._monitor = ZeroMQSocketMonitor(self._socket)
            self._monitor.start_io_loop(self.io_loop)

    def __init__(self, opts, io_loop, **kwargs):
        super().__init__(opts, io_loop, **kwargs)
        self.opts = opts
        self.io_loop = io_loop
        self._legacy_setup(
            _id=opts.get("id", ""),
            role=opts.get("__role", ""),
            **opts,
        )
        self.connect_called = False
        self.callbacks = {}

        self.host = kwargs.get("host", None)
        self.port = kwargs.get("port", None)
        self.path = kwargs.get("path", None)
        self.source_ip = self.opts.get("source_ip")
        self.source_port = self.opts.get("source_publish_port")
        if self.host is None and self.port is None:
            if self.path is None:
                raise Exception("A host and port or a path must be provided")
        elif self.host and self.port:
            if self.path:
                raise Exception("A host and port or a path must be provided, not both")
        self.on_recv_task = None

    def close(self):
        if self._closing is True:
            return
        self._closing = True
        if hasattr(self, "_monitor") and self._monitor is not None:
            self._monitor.stop()
            self._monitor = None
        if hasattr(self, "_stream"):
            self._stream.close(0)
        elif hasattr(self, "_socket"):
            self._socket.close(0)
        if hasattr(self, "context") and self.context.closed is False:
            self.context.term()
        callbacks = self.callbacks
        self.callbacks = {}
        for callback, (running, task) in callbacks.items():
            running.clear()
        return

    # pylint: enable=W1701
    def __enter__(self):
        return self

    def __exit__(self, exc_type, exc_val, exc_tb):
        self.close()

    # TODO: this is the time to see if we are connected, maybe use the req channel to guess?
    async def connect(
        self, port=None, connect_callback=None, disconnect_callback=None, timeout=None
    ):
        self._connect_called = True
        if port is not None:
            self.port = port
        if self.path:
            pub_uri = f"ipc://{self.path}"
            log.debug("Connecting the publisher client to: %s", pub_uri)
            self._socket.connect(pub_uri)
        else:
            # host = self.opts["master_ip"],
            if port is not None:
                self.port = port
            master_pub_uri = _get_master_uri(
                self.host, self.port, self.source_ip, self.source_port
            )
            log.debug(
                "Connecting the Minion to the Master publish port, using the URI: %s",
                master_pub_uri,
            )
            self._socket.connect(master_pub_uri)
        if connect_callback:
            await connect_callback(True)

    async def connect_uri(self, uri, connect_callback=None, disconnect_callback=None):
        self._connect_called = True
        log.debug("Connecting the publisher client to: %s", uri)
        # log.debug("%r connecting to %s", self, self.master_pub)
        self.uri = uri
        self._socket.connect(uri)
        if connect_callback:
            await connect_callback(True)

    def _decode_messages(self, messages):
        """
        Take the zmq messages, decrypt/decode them into a payload

        :param list messages: A list of messages to be decoded
        """
        if isinstance(messages, list):
            messages_len = len(messages)
            # if it was one message, then its old style
            if messages_len == 1:
                payload = salt.payload.loads(messages[0])
            # 2 includes a header which says who should do it
            elif messages_len == 2:
                message_target = salt.utils.stringutils.to_str(messages[0])
                if (
                    self.opts.get("__role") != "syndic"
                    and message_target not in ("broadcast", self.hexid)
                ) or (
                    self.opts.get("__role") == "syndic"
                    and message_target not in ("broadcast", "syndic")
                ):
                    log.debug(
                        "Publish received for not this minion: %s", message_target
                    )
                    return None
                payload = salt.payload.loads(messages[1])
            else:
                raise Exception(
                    "Invalid number of messages ({}) in zeromq pubmessage from master".format(
                        len(messages_len)
                    )
                )
        else:
            payload = salt.payload.loads(messages)
        # Yield control back to the caller. When the payload has been decoded, assign
        # the decoded payload to 'ret' and resume operation
        return payload

    async def recv(self, timeout=None):
        if timeout == 0:
            events = self.poller.poll(timeout=timeout)
            if events:
                return await self._socket.recv()
        elif timeout:
            try:
                return await asyncio.wait_for(self._socket.recv(), timeout=timeout)
            except asyncio.exceptions.TimeoutError:
                log.trace("PublishClient recieve timedout: %d", timeout)
        else:
            return await self._socket.recv()

    async def send(self, msg):
        return
        # raise Exception("Send not supported")
        # await self._socket.send(msg)

    # async def on_recv_handler(self, callback):
    #    while not self._socket:
    #        # Retry quickly, we may want to increase this if it's hogging cpu.
    #        await asyncio.sleep(0.003)
    #    while True:
    #        msg = await self.recv()
    #        if msg:
    #            await callback(msg)

    # def on_recv(self, callback):
    #    """
    #    Register a callback for received messages (that we didn't initiate)
    #    """
    #    if self.on_recv_task:
    #        # XXX: We are not awaiting this canceled task. This still needs to
    #        # be addressed.
    #        self.on_recv_task.cancel()
    #    if callback is None:
    #        self.on_recv_task = None
    #    else:
    #        self.on_recv_task = asyncio.create_task(self.on_recv_handler(callback))

    def on_recv(self, callback):

        """
        Register a callback for received messages (that we didn't initiate)

        :param func callback: A function which should be called when data is received
        """
        if callback is None:
            callbacks = self.callbacks
            self.callbacks = {}
            for callback, (running, task) in callbacks.items():
                running.clear()
            return

        running = asyncio.Event()
        running.set()

        async def consume(running):
            try:
                while running.is_set():
                    try:
                        msg = await self.recv(timeout=None)
                    except zmq.error.ZMQError as exc:
                        # We've disconnected just die
                        break
                    if msg:
                        try:
                            await callback(msg)
                        except Exception:  # pylint: disable=broad-except
                            log.error("Exception while running callback", exc_info=True)
                    # log.debug("Callback done %r", callback)
            except Exception as exc:  # pylint: disable=broad-except
                log.error(
                    "Exception while consuming%s %s", self.uri, exc, exc_info=True
                )

        task = self.io_loop.spawn_callback(consume, running)
        self.callbacks[callback] = running, task


class RequestServer(salt.transport.base.DaemonizedRequestServer):
    def __init__(self, opts):  # pylint: disable=W0231
        self.opts = opts
        self._closing = False
        self._monitor = None
        self._w_monitor = None
        self.tasks = set()
        self._event = asyncio.Event()

    def zmq_device(self):
        """
        Multiprocessing target for the zmq queue device
        """
        self.__setup_signals()
        context = zmq.Context(self.opts["worker_threads"])
        # Prepare the zeromq sockets
        self.uri = "tcp://{interface}:{ret_port}".format(**self.opts)
        self.clients = context.socket(zmq.ROUTER)
        self.clients.setsockopt(zmq.LINGER, -1)
        if self.opts["ipv6"] is True and hasattr(zmq, "IPV4ONLY"):
            # IPv6 sockets work for both IPv6 and IPv4 addresses
            self.clients.setsockopt(zmq.IPV4ONLY, 0)
        self.clients.setsockopt(zmq.BACKLOG, self.opts.get("zmq_backlog", 1000))
        self._start_zmq_monitor()
        self.workers = context.socket(zmq.DEALER)
        self.workers.setsockopt(zmq.LINGER, -1)

        if self.opts["mworker_queue_niceness"] and not salt.utils.platform.is_windows():
            log.info(
                "setting mworker_queue niceness to %d",
                self.opts["mworker_queue_niceness"],
            )
            os.nice(self.opts["mworker_queue_niceness"])

        if self.opts.get("ipc_mode", "") == "tcp":
            self.w_uri = "tcp://127.0.0.1:{}".format(
                self.opts.get("tcp_master_workers", 4515)
            )
        else:
            self.w_uri = "ipc://{}".format(
                os.path.join(self.opts["sock_dir"], "workers.ipc")
            )

        log.info("Setting up the master communication server")
        log.info("ReqServer clients %s", self.uri)
        self.clients.bind(self.uri)
        log.info("ReqServer workers %s", self.w_uri)
        self.workers.bind(self.w_uri)
        if self.opts.get("ipc_mode", "") != "tcp":
            os.chmod(os.path.join(self.opts["sock_dir"], "workers.ipc"), 0o600)

        while True:
            if self.clients.closed or self.workers.closed:
                break
            try:
                zmq.device(zmq.QUEUE, self.clients, self.workers)
            except zmq.ZMQError as exc:
                if exc.errno == errno.EINTR:
                    continue
                raise
            except (KeyboardInterrupt, SystemExit):
                break
        context.term()

    def close(self):
        """
        Cleanly shutdown the router socket
        """
        if self._closing:
            return
        log.info("MWorkerQueue under PID %s is closing", os.getpid())
        self._closing = True
        self._event.set()
        if getattr(self, "_monitor", None) is not None:
            self._monitor.stop()
            self._monitor = None
        if getattr(self, "_w_monitor", None) is not None:
            self._w_monitor.stop()
            self._w_monitor = None
        if hasattr(self, "clients") and self.clients.closed is False:
            self.clients.close()
        if hasattr(self, "workers") and self.workers.closed is False:
            self.workers.close()
        if hasattr(self, "stream"):
            self.stream.close()
        if hasattr(self, "_socket") and self._socket.closed is False:
            self._socket.close()
        if hasattr(self, "context") and self.context.closed is False:
            self.context.term()
        for task in list(self.tasks):
            try:
                task.cancel()
            except RuntimeError:
                log.error("IOLoop closed when trying to cancel task")

    def pre_fork(self, process_manager):
        """
        Pre-fork we need to create the zmq router device

        :param func process_manager: An instance of salt.utils.process.ProcessManager
        """
        process_manager.add_process(self.zmq_device, name="MWorkerQueue")

    def _start_zmq_monitor(self):
        """
        Starts ZMQ monitor for debugging purposes.
        :return:
        """
        # Socket monitor shall be used the only for debug
        # purposes so using threading doesn't look too bad here

        if HAS_ZMQ_MONITOR and self.opts["zmq_monitor"]:
            log.debug("Starting ZMQ monitor")
            self._w_monitor = ZeroMQSocketMonitor(self._socket)
            threading.Thread(target=self._w_monitor.start_poll).start()
            log.debug("ZMQ monitor has been started started")

    def post_fork(self, message_handler, io_loop):
        """
        After forking we need to create all of the local sockets to listen to the
        router

        :param func message_handler: A function to called to handle incoming payloads as
                                     they are picked up off the wire
        :param IOLoop io_loop: An instance of a Tornado IOLoop, to handle event scheduling
        """
        # context = zmq.Context(1)
        self.context = zmq.asyncio.Context(1)
        self._socket = self.context.socket(zmq.REP)
        # Linger -1 means we'll never discard messages.
        self._socket.setsockopt(zmq.LINGER, -1)
        self._start_zmq_monitor()

        if self.opts.get("ipc_mode", "") == "tcp":
            self.w_uri = "tcp://127.0.0.1:{}".format(
                self.opts.get("tcp_master_workers", 4515)
            )
        else:
            self.w_uri = "ipc://{}".format(
                os.path.join(self.opts["sock_dir"], "workers.ipc")
            )
        log.info("Worker binding to socket %s", self.w_uri)
        self._socket.connect(self.w_uri)
        if self.opts.get("ipc_mode", "") != "tcp" and os.path.isfile(
            os.path.join(self.opts["sock_dir"], "workers.ipc")
        ):
            os.chmod(os.path.join(self.opts["sock_dir"], "workers.ipc"), 0o600)
        self.message_handler = message_handler

        async def callback():
            task = asyncio.create_task(self.request_handler())
            task.add_done_callback(self.tasks.discard)
            self.tasks.add(task)

        io_loop.add_callback(callback)

    async def request_handler(self):
        while not self._event.is_set():
            try:
                request = await asyncio.wait_for(self._socket.recv(), 0.3)
                reply = await self.handle_message(None, request)
                await self._socket.send(self.encode_payload(reply))
            except asyncio.exceptions.TimeoutError:
                continue
            except Exception as exc:  # pylint: disable=broad-except
                log.error("Exception in request handler", exc_info=True)
                break

    async def handle_message(self, stream, payload):
        try:
            payload = self.decode_payload(payload)
        except salt.exceptions.SaltDeserializationError:
            return {"msg": "bad load"}
        return await self.message_handler(payload)

    def encode_payload(self, payload):
        return salt.payload.dumps(payload)

    def __setup_signals(self):
        signal.signal(signal.SIGINT, self._handle_signals)
        signal.signal(signal.SIGTERM, self._handle_signals)

    def _handle_signals(self, signum, sigframe):
        msg = f"{self.__class__.__name__} received a "
        if signum == signal.SIGINT:
            msg += "SIGINT"
        elif signum == signal.SIGTERM:
            msg += "SIGTERM"
        msg += ". Exiting"
        log.debug(msg)
        self.close()
        sys.exit(salt.defaults.exitcodes.EX_OK)

    def decode_payload(self, payload):
        payload = salt.payload.loads(payload)
        return payload


def _set_tcp_keepalive(zmq_socket, opts):
    """
    Ensure that TCP keepalives are set as specified in "opts".

    Warning: Failure to set TCP keepalives on the salt-master can result in
    not detecting the loss of a minion when the connection is lost or when
    its host has been terminated without first closing the socket.
    Salt's Presence System depends on this connection status to know if a minion
    is "present".

    Warning: Failure to set TCP keepalives on minions can result in frequent or
    unexpected disconnects!
    """
    if hasattr(zmq, "TCP_KEEPALIVE") and opts:
        if "tcp_keepalive" in opts:
            zmq_socket.setsockopt(zmq.TCP_KEEPALIVE, opts["tcp_keepalive"])
        if "tcp_keepalive_idle" in opts:
            zmq_socket.setsockopt(zmq.TCP_KEEPALIVE_IDLE, opts["tcp_keepalive_idle"])
        if "tcp_keepalive_cnt" in opts:
            zmq_socket.setsockopt(zmq.TCP_KEEPALIVE_CNT, opts["tcp_keepalive_cnt"])
        if "tcp_keepalive_intvl" in opts:
            zmq_socket.setsockopt(zmq.TCP_KEEPALIVE_INTVL, opts["tcp_keepalive_intvl"])


class AsyncReqMessageClient:
    """
    This class wraps the underlying zeromq REQ socket and gives a future-based
    interface to sending and recieving messages. This works around the primary
    limitation of serialized send/recv on the underlying socket by queueing the
    message sends in this class. In the future if we decide to attempt to multiplex
    we can manage a pool of REQ/REP sockets-- but for now we'll just do them in serial
    """

    def __init__(self, opts, addr, linger=0, io_loop=None):
        """
        Create an asynchronous message client

        :param dict opts: The salt opts dictionary
        :param str addr: The interface IP address to bind to
        :param int linger: The number of seconds to linger on a ZMQ socket. See
                           http://api.zeromq.org/2-1:zmq-setsockopt [ZMQ_LINGER]
        :param IOLoop io_loop: A Tornado IOLoop event scheduler [tornado.ioloop.IOLoop]
        """
        salt.utils.versions.warn_until(
            3009,
            "AsyncReqMessageClient has been deprecated and will be removed.",
        )
        self.opts = opts
        self.addr = addr
        self.linger = linger
        if io_loop is None:
            self.io_loop = tornado.ioloop.IOLoop.current()
        else:
            self.io_loop = io_loop

        self.context = zmq.eventloop.future.Context()

        self.send_queue = []

        self._closing = False
        self.lock = tornado.locks.Lock()

    def connect(self):
        if hasattr(self, "socket") and self.socket:
            return
        # wire up sockets
        self._init_socket()

    def close(self):
        if self._closing:
            return
        else:
            self._closing = True
            if hasattr(self, "socket") and self.socket is not None:
                self.socket.close(0)
                self.socket = None
            if self.context.closed is False:
                self.context.term()

    def _init_socket(self):
        self.socket = self.context.socket(zmq.REQ)

        # socket options
        if hasattr(zmq, "RECONNECT_IVL_MAX"):
            self.socket.setsockopt(zmq.RECONNECT_IVL_MAX, 5000)

        _set_tcp_keepalive(self.socket, self.opts)
        if self.addr.startswith("tcp://["):
            # Hint PF type if bracket enclosed IPv6 address
            if hasattr(zmq, "IPV6"):
                self.socket.setsockopt(zmq.IPV6, 1)
            elif hasattr(zmq, "IPV4ONLY"):
                self.socket.setsockopt(zmq.IPV4ONLY, 0)
        self.socket.setsockopt(zmq.LINGER, self.linger)
        self.socket.connect(self.addr)

    @tornado.gen.coroutine
    def send(self, message, timeout=None, callback=None):
        """
        Return a future which will be completed when the message has a response
        """
        future = tornado.concurrent.Future()

        message = salt.payload.dumps(message)

        if callback is not None:

            def handle_future(future):
                response = future.result()
                self.io_loop.add_callback(callback, response)

            future.add_done_callback(handle_future)

        if self.opts.get("detect_mode") is True:
            timeout = 1

        if timeout is not None:
            send_timeout = self.io_loop.call_later(
                timeout, self._timeout_message, future
            )

        self.io_loop.spawn_callback(self._send_recv, message, future)

        recv = yield future

        raise tornado.gen.Return(recv)

    def _timeout_message(self, future):
        if not future.done():
            future.set_exception(SaltReqTimeoutError("Message timed out"))

    @tornado.gen.coroutine
    def _send_recv(self, message, future):
        try:
            with (yield self.lock.acquire()):
                yield self.socket.send(message)
                try:
                    recv = yield self.socket.recv()
                except zmq.eventloop.future.CancelledError as exc:
                    future.set_exception(exc)
                    return

            if not future.done():
                data = salt.payload.loads(recv)
                future.set_result(data)
        except Exception as exc:  # pylint: disable=broad-except
            future.set_exception(exc)


class ZeroMQSocketMonitor:
    __EVENT_MAP = None

    def __init__(self, socket):
        """
        Create ZMQ monitor sockets

        More information:
            http://api.zeromq.org/4-0:zmq-socket-monitor
        """
        self._socket = socket
        self._monitor_socket = self._socket.get_monitor_socket()
        self._monitor_task = None
        self._running = asyncio.Event()

    def start_io_loop(self, io_loop):
        log.trace("Event monitor start!")
        self._running.set()
        io_loop.spawn_callback(self.consume)

    async def consume(self):
        while self._running.is_set():
            try:
                if self._monitor_socket.poll():
                    msg = await self._monitor_socket.recv_multipart()
                    self.monitor_callback(msg)
                else:
                    await asyncio.sleep(0.3)
            except zmq.error.ZMQError as exc:
                log.error("ZmqMonitor, %s", exc)
                # We've disconnected just die
                break
            except Exception as exc:  # pylint: disable=broad-except
                log.error("ZmqMonitor, %s", exc)
                break

    def start_poll(self):
        log.trace("Event monitor start!")
        try:
            while self._monitor_socket is not None and self._monitor_socket.poll():
                msg = self._monitor_socket.recv_multipart()
                self.monitor_callback(msg)
        except (AttributeError, zmq.error.ContextTerminated):
            # We cannot log here because we'll get an interrupted system call in trying
            # to flush the logging buffer as we terminate
            pass

    @property
    def event_map(self):
        if ZeroMQSocketMonitor.__EVENT_MAP is None:
            event_map = {}
            for name in dir(zmq):
                if name.startswith("EVENT_"):
                    value = getattr(zmq, name)
                    event_map[value] = name
            ZeroMQSocketMonitor.__EVENT_MAP = event_map
        return ZeroMQSocketMonitor.__EVENT_MAP

    def monitor_callback(self, msg):
        evt = zmq.utils.monitor.parse_monitor_message(msg)
        evt["description"] = self.event_map[evt["event"]]
        log.debug("ZeroMQ event: %s", evt)
        if evt["event"] == zmq.EVENT_MONITOR_STOPPED:
            self.stop()

    def stop(self):
        if self._socket is None:
            return
        try:
            self._socket.disable_monitor()
        except zmq.Error:
            pass
        self._socket = None
        self._running.clear()
        self._monitor_socket = None
        log.trace("Event monitor done!")


class PublishServer(salt.transport.base.DaemonizedPublishServer):
    """
    Encapsulate synchronous operations for a publisher channel
    """

    async_methods = [
        "publish",
    ]
    close_methods = [
        "close",
    ]

    def __init__(
        self,
        opts,
        pub_host=None,
        pub_port=None,
        pub_path=None,
        pull_host=None,
        pull_port=None,
        pull_path=None,
    ):
        self.opts = opts
        self.pub_host = pub_host
        self.pub_port = pub_port
        self.pub_path = pub_path
        if pub_path:
            self.pub_uri = f"ipc://{pub_path}"
        else:
            self.pub_uri = f"tcp://{pub_host}:{pub_port}"
        self.pull_host = pull_host
        self.pull_port = pull_port
        self.pull_path = pull_path
        if pull_path:
            self.pull_uri = f"ipc://{pull_path}"
        else:
            self.pull_uri = f"tcp://{pull_host}:{pull_port}"
        self.ctx = None
        self.sock = None
        self.daemon_context = None
        self.daemon_pub_sock = None
        self.daemon_pull_sock = None
        self.daemon_monitor = None

    def __repr__(self):
        return f"<PublishServer pub_uri={self.pub_uri} pull_uri={self.pull_uri} at {hex(id(self))}>"

    def publish_daemon(
        self,
        publish_payload,
        presence_callback=None,
        remove_presence_callback=None,
    ):
        """
        This method represents the Publish Daemon process. It is intended to be
        run in a thread or process as it creates and runs an it's own ioloop.
        """
        ioloop = tornado.ioloop.IOLoop()
        ioloop.add_callback(self.publisher, publish_payload, ioloop=ioloop)
        try:
            ioloop.start()
        finally:
            self.close()

    def _get_sockets(self, context, ioloop):
        pub_sock = context.socket(zmq.PUB)
        monitor = ZeroMQSocketMonitor(pub_sock)
        monitor.start_io_loop(ioloop)
        _set_tcp_keepalive(pub_sock, self.opts)
        self.dpub_sock = pub_sock  # = zmq.eventloop.zmqstream.ZMQStream(pub_sock)
        # if 2.1 >= zmq < 3.0, we only have one HWM setting
        try:
            pub_sock.setsockopt(zmq.HWM, self.opts.get("pub_hwm", 1000))
        # in zmq >= 3.0, there are separate send and receive HWM settings
        except (AttributeError, zmq.error.ZMQError):
            # Set the High Water Marks. For more information on HWM, see:
            # http://api.zeromq.org/4-1:zmq-setsockopt
            pub_sock.setsockopt(zmq.SNDHWM, self.opts.get("pub_hwm", 1000))
            pub_sock.setsockopt(zmq.RCVHWM, self.opts.get("pub_hwm", 1000))
        if self.opts["ipv6"] is True and hasattr(zmq, "IPV4ONLY"):
            # IPv6 sockets work for both IPv6 and IPv4 addresses
            pub_sock.setsockopt(zmq.IPV4ONLY, 0)

        pub_sock.setsockopt(zmq.BACKLOG, self.opts.get("zmq_backlog", 1000))
        pub_sock.setsockopt(zmq.LINGER, -1)
        # Prepare minion pull socket
        pull_sock = context.socket(zmq.PULL)
        pull_sock.setsockopt(zmq.LINGER, -1)
        # pull_sock = zmq.eventloop.zmqstream.ZMQStream(pull_sock)
        pull_sock.setsockopt(zmq.LINGER, -1)
        salt.utils.zeromq.check_ipc_path_max_len(self.pull_uri)
        # Start the minion command publisher
        # Securely create socket
        with salt.utils.files.set_umask(0o177):
            log.info("Starting the Salt Publisher on %s", self.pub_uri)
            pub_sock.bind(self.pub_uri)
            if self.pub_path:
                os.chmod(  # nosec
                    self.pub_path,
                    0o600,
                )
            log.info("Starting the Salt Puller on %s", self.pull_uri)
            pull_sock.bind(self.pull_uri)
            if self.pull_path:
                os.chmod(  # nosec
                    self.pull_path,
                    0o600,
                )
        return pull_sock, pub_sock, monitor

    async def publisher(self, publish_payload, ioloop=None):
        if ioloop is None:
            ioloop = tornado.ioloop.IOLoop.current()
        self.daemon_context = zmq.asyncio.Context()
        (
            self.daemon_pull_sock,
            self.daemon_pub_sock,
            self.daemon_monitor,
        ) = self._get_sockets(self.daemon_context, ioloop)
        while True:
            try:
                package = await self.daemon_pull_sock.recv()
                await publish_payload(package)
            except Exception as exc:  # pylint: disable=broad-except
                log.error(
                    "Exception in publisher %s %s", self.pull_uri, exc, exc_info=True
                )

    async def publish_payload(self, payload, topic_list=None):
        log.trace("Publish payload %r", payload)
        if self.opts["zmq_filtering"]:
            if topic_list:
                for topic in topic_list:
                    log.trace("Sending filtered data over publisher %s", self.pub_uri)
                    # zmq filters are substring match, hash the topic
                    # to avoid collisions
                    htopic = salt.utils.stringutils.to_bytes(
                        hashlib.sha1(salt.utils.stringutils.to_bytes(topic)).hexdigest()
                    )
<<<<<<< HEAD
                    await self.dpub_sock.send(htopic, flags=zmq.SNDMORE)
                    await self.dpub_sock.send(payload)
=======
                    yield self.dpub_sock.send_multipart([htopic, payload])
>>>>>>> 20fd3421
                    log.trace("Filtered data has been sent")
                # Syndic broadcast
                if self.opts.get("order_masters"):
                    log.trace("Sending filtered data to syndic")
<<<<<<< HEAD
                    await self.dpub_sock.send(b"syndic", flags=zmq.SNDMORE)
                    await self.dpub_sock.send(payload)
=======
                    yield self.dpub_sock.send_multipart([b"syndic", payload])
>>>>>>> 20fd3421
                    log.trace("Filtered data has been sent to syndic")
            # otherwise its a broadcast
            else:
                # TODO: constants file for "broadcast"
                log.trace("Sending broadcasted data over publisher %s", self.pub_uri)
<<<<<<< HEAD
                await self.dpub_sock.send(b"broadcast", flags=zmq.SNDMORE)
                await self.dpub_sock.send(payload)
=======
                yield self.dpub_sock.send_multipart([b"broadcast", payload])
>>>>>>> 20fd3421
                log.trace("Broadcasted data has been sent")
        else:
            log.trace("Sending ZMQ-unfiltered data over publisher %s", self.pub_uri)
            await self.dpub_sock.send(payload)
            log.trace("Unfiltered data has been sent")

    def pre_fork(self, process_manager):
        """
        Do anything necessary pre-fork. Since this is on the master side this will
        primarily be used to create IPC channels and create our daemon process to
        do the actual publishing

        :param func process_manager: A ProcessManager, from salt.utils.process.ProcessManager
        """
        process_manager.add_process(
            self.publish_daemon,
            args=(self.publish_payload,),
        )

    def connect(self, timeout=None):
        """
        Create and connect this thread's zmq socket. If a publisher socket
        already exists "pub_close" is called before creating and connecting a
        new socket.
        """
        log.debug("Connecting to pub server: %s", self.pull_uri)
        self.ctx = zmq.asyncio.Context()
        self.sock = self.ctx.socket(zmq.PUSH)
        self.sock.setsockopt(zmq.LINGER, 300)
        self.sock.connect(self.pull_uri)
        return self.sock

    def close(self):
        """
        Disconnect an existing publisher socket and remove it from the local
        thread's cache.
        """
        if self.sock is not None:
            sock = self.sock
            self.sock = None
            sock.close()
        if self.ctx and self.ctx.closed is False:
            ctx = self.ctx
            self.ctx = None
            ctx.term()
        if self.daemon_monitor:
            self.daemon_monitor.stop()
        if self.daemon_pub_sock:
            self.daemon_pub_sock.close()
        if self.daemon_pull_sock:
            self.daemon_pull_sock.close()
        if self.daemon_context:
            self.daemon_context.destroy(1)
            self.daemon_context.term()

    async def publish(self, payload, **kwargs):
        """
        Publish "load" to minions. This send the load to the publisher daemon
        process with does the actual sending to minions.

        :param dict load: A load to be sent across the wire to minions
        """
        if not self.sock:
            self.connect()
        await self.sock.send(payload)

    @property
    def topic_support(self):
        return self.opts.get("zmq_filtering", False)

    def __enter__(self):
        return self

    def __exit__(self, exc_type, exc_val, exc_tb):
        self.close()


class RequestClient(salt.transport.base.RequestClient):

    ttype = "zeromq"

    def __init__(self, opts, io_loop, linger=0):  # pylint: disable=W0231
        super().__init__(opts, io_loop)
        self.opts = opts
        # XXX Support host, port, path, instead of using get_master_uri
        self.master_uri = self.get_master_uri(opts)
        self.linger = linger
        if io_loop is None:
            self.io_loop = tornado.ioloop.IOLoop.current()
        else:
            self.io_loop = io_loop
        self.context = None
        self.send_queue = []
        # mapping of message -> future
        self.send_future_map = {}
        self._closing = False
        self.socket = None
        self.sending = asyncio.Lock()

    async def connect(self):
        if self.socket is None:
            self._connect_called = True
            self._closing = False
            # wire up sockets
            self._init_socket()

    def _init_socket(self):
        if self.socket is not None:
            self.context = zmq.asyncio.Context()
            self.socket.close()  # pylint: disable=E0203
            del self.socket
        self.context = zmq.asyncio.Context()
        self.socket = self.context.socket(zmq.REQ)
        self.socket.setsockopt(zmq.LINGER, -1)

        # socket options
        if hasattr(zmq, "RECONNECT_IVL_MAX"):
            self.socket.setsockopt(zmq.RECONNECT_IVL_MAX, 5000)

        _set_tcp_keepalive(self.socket, self.opts)
        if self.master_uri.startswith("tcp://["):
            # Hint PF type if bracket enclosed IPv6 address
            if hasattr(zmq, "IPV6"):
                self.socket.setsockopt(zmq.IPV6, 1)
            elif hasattr(zmq, "IPV4ONLY"):
                self.socket.setsockopt(zmq.IPV4ONLY, 0)
        self.socket.linger = self.linger
        self.socket.connect(self.master_uri)

    # TODO: timeout all in-flight sessions, or error
    def close(self):
        if self._closing:
            return
        self._closing = True
        if self.socket:
            self.socket.close()
            self.socket = None
        if self.context and self.context.closed is False:
            # This hangs if closing the stream causes an import error
            self.context.term()
            self.context = None

    async def _send_recv(self, message):
        message = salt.payload.dumps(message)
        async with self.sending:
            try:
                await self.socket.send(message)
                ret = await self.socket.recv()
            except zmq.error.ZMQError:
                self.close()
                await self.connect()
                await self.socket.send(message)
                ret = await self.socket.recv()
        return salt.payload.loads(ret)

    async def send(self, load, timeout=60):
        """
        Return a future which will be completed when the message has a response
        """
        if not self.socket:
            await self.connect()
        try:
            return await asyncio.wait_for(self._send_recv(load), timeout=timeout)
        except (asyncio.exceptions.TimeoutError, TimeoutError):
            self.close()
            raise SaltReqTimeoutError("Request client send timedout")
        except Exception:
            self.close()
            raise

    @staticmethod
    def get_master_uri(opts):
        if "master_uri" in opts:
            return opts["master_uri"]
        if "master_ip" in opts:
            return _get_master_uri(
                opts["master_ip"],
                opts["master_port"],
                source_ip=opts.get("source_ip"),
                source_port=opts.get("source_ret_port"),
            )
        # if we've reached here something is very abnormal
        raise SaltException("ReqChannel: missing master_uri/master_ip in self.opts")<|MERGE_RESOLUTION|>--- conflicted
+++ resolved
@@ -968,33 +968,18 @@
                     htopic = salt.utils.stringutils.to_bytes(
                         hashlib.sha1(salt.utils.stringutils.to_bytes(topic)).hexdigest()
                     )
-<<<<<<< HEAD
-                    await self.dpub_sock.send(htopic, flags=zmq.SNDMORE)
-                    await self.dpub_sock.send(payload)
-=======
                     yield self.dpub_sock.send_multipart([htopic, payload])
->>>>>>> 20fd3421
                     log.trace("Filtered data has been sent")
                 # Syndic broadcast
                 if self.opts.get("order_masters"):
                     log.trace("Sending filtered data to syndic")
-<<<<<<< HEAD
-                    await self.dpub_sock.send(b"syndic", flags=zmq.SNDMORE)
-                    await self.dpub_sock.send(payload)
-=======
                     yield self.dpub_sock.send_multipart([b"syndic", payload])
->>>>>>> 20fd3421
                     log.trace("Filtered data has been sent to syndic")
             # otherwise its a broadcast
             else:
                 # TODO: constants file for "broadcast"
                 log.trace("Sending broadcasted data over publisher %s", self.pub_uri)
-<<<<<<< HEAD
-                await self.dpub_sock.send(b"broadcast", flags=zmq.SNDMORE)
-                await self.dpub_sock.send(payload)
-=======
                 yield self.dpub_sock.send_multipart([b"broadcast", payload])
->>>>>>> 20fd3421
                 log.trace("Broadcasted data has been sent")
         else:
             log.trace("Sending ZMQ-unfiltered data over publisher %s", self.pub_uri)
