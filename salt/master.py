--- conflicted
+++ resolved
@@ -1192,19 +1192,11 @@
         """
         key = payload["enc"]
         load = payload["load"]
-<<<<<<< HEAD
         if key == "clear":
             ret = await self._handle_clear(load)
         else:
             ret = self._handle_aes(load)
         return ret
-=======
-        if key == "aes":
-            ret = self._handle_aes(load)
-        else:
-            ret = self._handle_clear(load)
-        raise salt.ext.tornado.gen.Return(ret)
->>>>>>> ec3ea359
 
     def _post_stats(self, start, cmd):
         """
