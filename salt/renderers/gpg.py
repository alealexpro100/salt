# -*- coding: utf-8 -*-
r'''
Renderer that will decrypt GPG ciphers

Any key in the SLS file can be a GPG cipher, and this renderer will decrypt it
before passing it off to Salt. This allows you to safely store secrets in
source control, in such a way that only your Salt master can decrypt them and
distribute them only to the minions that need them.

The typical use-case would be to use ciphers in your pillar data, and keep a
secret key on your master. You can put the public key in source control so that
developers can add new secrets quickly and easily.

This renderer requires the gpg_ binary. No python libraries are required as of
the 2015.8.0 release.

.. _gpg: https://gnupg.org

Setup
-----

To set things up, first generate a keypair. On the master, run the following:

.. code-block:: bash

    # mkdir -p /etc/salt/gpgkeys
    # chmod 0700 /etc/salt/gpgkeys
    # gpg --gen-key --homedir /etc/salt/gpgkeys

Do not supply a password for the keypair, and use a name that makes sense for
your application. Be sure to back up the ``gpgkeys`` directory someplace safe!

.. note::
    Unfortunately, there are some scenarios - for example, on virtual machines
    which don’t have real hardware - where insufficient entropy causes key
    generation to be extremely slow. In these cases, there are usually means of
    increasing the system entropy. On virtualised Linux systems, this can often
    be achieved by installing the ``rng-tools`` package.


Export the Public Key
---------------------

.. code-block:: bash

    # gpg --homedir /etc/salt/gpgkeys --armor --export <KEY-NAME> > exported_pubkey.gpg


Import the Public Key
---------------------

To encrypt secrets, copy the public key to your local machine and run:

.. code-block:: bash

    $ gpg --import exported_pubkey.gpg

To generate a cipher from a secret:

.. code-block:: bash

   $ echo -n "supersecret" | gpg --armor --batch --trust-model always --encrypt -r <KEY-name>

To apply the renderer on a file-by-file basis add the following line to the
top of any pillar with gpg data in it:

.. code-block:: yaml

    #!yaml|gpg

Now with your renderer configured, you can include your ciphers in your pillar
data like so:

.. code-block:: yaml

    #!yaml|gpg

    a-secret: |
      -----BEGIN PGP MESSAGE-----
      Version: GnuPG v1

      hQEMAweRHKaPCfNeAQf9GLTN16hCfXAbPwU6BbBK0unOc7i9/etGuVc5CyU9Q6um
      QuetdvQVLFO/HkrC4lgeNQdM6D9E8PKonMlgJPyUvC8ggxhj0/IPFEKmrsnv2k6+
      cnEfmVexS7o/U1VOVjoyUeliMCJlAz/30RXaME49Cpi6No2+vKD8a4q4nZN1UZcG
      RhkhC0S22zNxOXQ38TBkmtJcqxnqT6YWKTUsjVubW3bVC+u2HGqJHu79wmwuN8tz
      m4wBkfCAd8Eyo2jEnWQcM4TcXiF01XPL4z4g1/9AAxh+Q4d8RIRP4fbw7ct4nCJv
      Gr9v2DTF7HNigIMl4ivMIn9fp+EZurJNiQskLgNbktJGAeEKYkqX5iCuB1b693hJ
      FKlwHiJt5yA8X2dDtfk8/Ph1Jx2TwGS+lGjlZaNqp3R1xuAZzXzZMLyZDe5+i3RJ
      skqmFTbOiA===Eqsm
      -----END PGP MESSAGE-----


.. _encrypted-cli-pillar-data:

Encrypted CLI Pillar Data
-------------------------

.. versionadded:: 2016.3.0

Functions like :py:func:`state.highstate <salt.modules.state.highstate>` and
:py:func:`state.sls <salt.modules.state.sls>` allow for pillar data to be
passed on the CLI.

.. code-block:: bash

    salt myminion state.highstate pillar="{'mypillar': 'foo'}"

Starting with the 2016.3.0 release of Salt, it is now possible for this pillar
data to be GPG-encrypted, and to use the GPG renderer to decrypt it.


Replacing Newlines
******************

To pass encrypted pillar data on the CLI, the ciphertext must have its newlines
replaced with a literal backslash-n (``\n``), as newlines are not supported
within Salt CLI arguments. There are a number of ways to do this:

With awk or Perl:

.. code-block:: bash

    # awk
    ciphertext=`echo -n "supersecret" | gpg --armor --batch --trust-model always --encrypt -r user@domain.com | awk '{printf "%s\\n",$0} END {print ""}'`
    # Perl
    ciphertext=`echo -n "supersecret" | gpg --armor --batch --trust-model always --encrypt -r user@domain.com | perl -pe 's/\n/\\n/g'`

With Python:

.. code-block:: python

    import subprocess

    secret, stderr = subprocess.Popen(
        ['gpg', '--armor', '--batch', '--trust-model', 'always', '--encrypt',
         '-r', 'user@domain.com'],
        stdin=subprocess.PIPE,
        stdout=subprocess.PIPE,
        stderr=subprocess.PIPE).communicate(input='supersecret')

    if secret:
        print(secret.replace('\n', r'\n'))
    else:
        raise ValueError('No ciphertext found: {0}'.format(stderr))

.. code-block:: bash

    ciphertext=`python /path/to/script.py`


The ciphertext can be included in the CLI pillar data like so:

.. code-block:: bash

    salt myminion state.sls secretstuff pillar_enc=gpg pillar="{secret_pillar: '$ciphertext'}"

The ``pillar_enc=gpg`` argument tells Salt that there is GPG-encrypted pillar
data, so that the CLI pillar data is passed through the GPG renderer, which
will iterate recursively though the CLI pillar dictionary to decrypt any
encrypted values.


Encrypting the Entire CLI Pillar Dictionary
*******************************************

If several values need to be encrypted, it may be more convenient to encrypt
the entire CLI pillar dictionary. Again, this can be done in several ways:

With awk or Perl:

.. code-block:: bash

    # awk
    ciphertext=`echo -n "{'secret_a': 'CorrectHorseBatteryStaple', 'secret_b': 'GPG is fun!'}" | gpg --armor --batch --trust-model always --encrypt -r user@domain.com | awk '{printf "%s\\n",$0} END {print ""}'`
    # Perl
    ciphertext=`echo -n "{'secret_a': 'CorrectHorseBatteryStaple', 'secret_b': 'GPG is fun!'}" | gpg --armor --batch --trust-model always --encrypt -r user@domain.com | perl -pe 's/\n/\\n/g'`

With Python:

.. code-block:: python

    import subprocess

    pillar_data = {'secret_a': 'CorrectHorseBatteryStaple',
                   'secret_b': 'GPG is fun!'}

    secret, stderr = subprocess.Popen(
        ['gpg', '--armor', '--batch', '--trust-model', 'always', '--encrypt',
         '-r', 'user@domain.com'],
        stdin=subprocess.PIPE,
        stdout=subprocess.PIPE,
        stderr=subprocess.PIPE).communicate(input=repr(pillar_data))

    if secret:
        print(secret.replace('\n', r'\n'))
    else:
        raise ValueError('No ciphertext found: {0}'.format(stderr))

.. code-block:: bash

    ciphertext=`python /path/to/script.py`

With the entire pillar dictionary now encrypted, it can be included in the CLI
pillar data like so:

.. code-block:: bash

    salt myminion state.sls secretstuff pillar_enc=gpg pillar="$ciphertext"
'''

# Import python libs
from __future__ import absolute_import
import os
import re
import logging
from subprocess import Popen, PIPE

# Import salt libs
import salt.utils
import salt.syspaths
from salt.exceptions import SaltRenderError

# Import 3rd-party libs
import salt.ext.six as six


log = logging.getLogger(__name__)

GPG_HEADER = re.compile(r'-----BEGIN PGP MESSAGE-----')


def _get_gpg_exec():
    '''
    return the GPG executable or raise an error
    '''
    gpg_exec = salt.utils.which('gpg')
    if gpg_exec:
        return gpg_exec
    else:
        raise SaltRenderError('GPG unavailable')


def _get_key_dir():
    '''
    return the location of the GPG key directory
    '''
<<<<<<< HEAD
    if 'config.get' in __salt__:
        gpg_keydir = __salt__['config.get']('gpg_keydir')
    else:
        gpg_keydir = __opts__.get('gpg_keydir')
    return gpg_keydir or os.path.join(salt.syspaths.CONFIG_DIR, 'gpgkeys')
=======
    key_dir = __salt__['config.get']('gpg_keydir')
    if not key_dir:
        key_dir = os.path.join(
            __salt__['config.get']('config_dir'),
            'gpgkeys'
        )

    return key_dir
>>>>>>> d235b124


def _decrypt_ciphertext(cipher, translate_newlines=False):
    '''
    Given a block of ciphertext as a string, and a gpg object, try to decrypt
    the cipher and return the decrypted string. If the cipher cannot be
    decrypted, log the error, and return the ciphertext back out.
    '''
    cmd = [_get_gpg_exec(), '--homedir', _get_key_dir(), '-d']
    proc = Popen(cmd, stdin=PIPE, stdout=PIPE, stderr=PIPE, shell=False)
    decrypted_data, decrypt_error = proc.communicate(
        input=cipher.replace(r'\n', '\n') if translate_newlines else cipher
    )
    if not decrypted_data:
        log.warn(
            'Could not decrypt cipher %s, received: %s',
            cipher,
            decrypt_error
        )
        return cipher
    else:
        return str(decrypted_data)


def _decrypt_object(obj, translate_newlines=False):
    '''
    Recursively try to decrypt any object. If the object is a six.string_types
    (string or unicode), and it contains a valid GPG header, decrypt it,
    otherwise keep going until a string is found.
    '''
    if isinstance(obj, six.string_types):
        if GPG_HEADER.search(obj):
            return _decrypt_ciphertext(obj,
                                       translate_newlines=translate_newlines)
        else:
            return obj
    elif isinstance(obj, dict):
        for key, value in six.iteritems(obj):
            obj[key] = _decrypt_object(value,
                                       translate_newlines=translate_newlines)
        return obj
    elif isinstance(obj, list):
        for key, value in enumerate(obj):
            obj[key] = _decrypt_object(value,
                                       translate_newlines=translate_newlines)
        return obj
    else:
        return obj


def render(gpg_data, saltenv='base', sls='', argline='', **kwargs):
    '''
    Create a gpg object given a gpg_keydir, and then use it to try to decrypt
    the data to be rendered.
    '''
    if not _get_gpg_exec():
        raise SaltRenderError('GPG unavailable')
    log.debug('Reading GPG keys from: %s', _get_key_dir())

    translate_newlines = kwargs.get('translate_newlines', False)
    return _decrypt_object(gpg_data, translate_newlines=translate_newlines)<|MERGE_RESOLUTION|>--- conflicted
+++ resolved
@@ -244,22 +244,11 @@
     '''
     return the location of the GPG key directory
     '''
-<<<<<<< HEAD
     if 'config.get' in __salt__:
         gpg_keydir = __salt__['config.get']('gpg_keydir')
     else:
         gpg_keydir = __opts__.get('gpg_keydir')
-    return gpg_keydir or os.path.join(salt.syspaths.CONFIG_DIR, 'gpgkeys')
-=======
-    key_dir = __salt__['config.get']('gpg_keydir')
-    if not key_dir:
-        key_dir = os.path.join(
-            __salt__['config.get']('config_dir'),
-            'gpgkeys'
-        )
-
-    return key_dir
->>>>>>> d235b124
+    return gpg_keydir or os.path.join(__opts__['config_dir'], 'gpgkeys')
 
 
 def _decrypt_ciphertext(cipher, translate_newlines=False):
