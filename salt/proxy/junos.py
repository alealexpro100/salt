# -*- coding: utf-8 -*-
'''
Interface with a Junos device via proxy-minion. To connect to a junos device \
via junos proxy, specify the host information in the pillar in '/srv/pillar/details.sls'

.. code-block:: yaml

    proxy:
      proxytype: junos
      host: <ip or dns name of host>
      username: <username>
      port: 830
      password: <secret>

In '/srv/pillar/top.sls' map the device details with the proxy name.

.. code-block:: yaml

    base:
      'vmx':
        - details

After storing the device information in the pillar, configure the proxy \
in '/etc/salt/proxy'

.. code-block:: yaml

    master: <ip or hostname of salt-master>

Run the salt proxy via the following command:

.. code-block:: bash

    salt-proxy --proxyid=vmx


'''

# Import python libs
from __future__ import absolute_import
from __future__ import print_function
import logging
import copy

# Import 3rd-party libs
try:
    HAS_JUNOS = True
    import jnpr.junos
    import jnpr.junos.utils
    import jnpr.junos.utils.config
    import jnpr.junos.utils.sw
except ImportError:
    HAS_JUNOS = False

__proxyenabled__ = ['junos']

thisproxy = {}

log = logging.getLogger(__name__)

# Define the module's virtual name
__virtualname__ = 'junos'


def __virtual__():
    '''
    Only return if all the modules are available
    '''
    if not HAS_JUNOS:
        return False, 'Missing dependency: The junos proxy minion requires the \'jnpr\' Python module.'

    return __virtualname__


def init(opts):
    '''
    Open the connection to the Junos device, login, and bind to the
    Resource class
    '''
    opts['multiprocessing'] = False
    log.debug('Opening connection to junos')
    port = opts['proxy'].get('port', 830)
    thisproxy['conn'] = jnpr.junos.Device(user=opts['proxy']['username'],
                                          host=opts['proxy']['host'],
                                          password=opts['proxy']['passwd'],
                                          port=port)
    thisproxy['conn'].open()
    thisproxy['conn'].bind(cu=jnpr.junos.utils.config.Config)
    thisproxy['conn'].bind(sw=jnpr.junos.utils.sw.SW)
    thisproxy['conn'].facts['version_info'] = dict(
        thisproxy['conn'].facts['version_info'])
    thisproxy['initialized'] = True


def initialized():
    return thisproxy.get('initialized', False)


def conn():
    return thisproxy['conn']


def proxytype():
    '''
    Returns the name of this proxy
    '''
    return 'junos'


def grains():
    thisproxy['grains'] = copy.deepcopy(thisproxy['conn'].facts)
    if not thisproxy['grains']:
<<<<<<< HEAD
        log.debug(
            'Grains not populated with junos facts \
             as the device returned am empty dictionary.')
=======
        log.error(
            'The device must be master to gather facts. Grains will not be populated by junos facts.')

    if 'version_info' in thisproxy['grains'] and thisproxy['grains']['version_info']:
        thisproxy['grains']['version_info'] = thisproxy['grains']['version_info'].v_dict

>>>>>>> ebe9a6c1
    return thisproxy['grains']


def ping():
    '''
    Ping?  Pong!
    '''
    return thisproxy['conn'].connected


def shutdown(opts):
    '''
    This is called when the proxy-minion is exiting to make sure the
    connection to the device is closed cleanly.
    '''
    log.debug('Proxy module {0} shutting down!!'.format(opts['id']))
    try:
        thisproxy['conn'].close()

    except Exception:
        pass<|MERGE_RESOLUTION|>--- conflicted
+++ resolved
@@ -110,18 +110,12 @@
 def grains():
     thisproxy['grains'] = copy.deepcopy(thisproxy['conn'].facts)
     if not thisproxy['grains']:
-<<<<<<< HEAD
-        log.debug(
-            'Grains not populated with junos facts \
-             as the device returned am empty dictionary.')
-=======
         log.error(
             'The device must be master to gather facts. Grains will not be populated by junos facts.')
-
+        
     if 'version_info' in thisproxy['grains'] and thisproxy['grains']['version_info']:
         thisproxy['grains']['version_info'] = thisproxy['grains']['version_info'].v_dict
 
->>>>>>> ebe9a6c1
     return thisproxy['grains']
 
 
