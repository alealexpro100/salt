--- conflicted
+++ resolved
@@ -610,14 +610,9 @@
             *self._console_log_level_cli_flags,
             dest=self._loglevel_config_setting_name_,
             choices=list(salt._logging.LOG_LEVELS),
-<<<<<<< HEAD
-            help="Console logging log level. One of {}. Default: '{}'.".format(
-                ", ".join([f"'{n}'" for n in salt._logging.SORTED_LEVEL_NAMES]),
-=======
             help="Console logging log level. One of {}. Default: '{}'. \n "
             "The following log levels are INSECURE and may log sensitive data: {}".format(
-                ", ".join(["'{}'".format(n) for n in salt._logging.SORTED_LEVEL_NAMES]),
->>>>>>> 449b7572
+                ", ".join([f"'{n}'" for n in salt._logging.SORTED_LEVEL_NAMES]),
                 self._default_logging_level_,
                 ", ".join(insecure_log()),
             ),
@@ -643,14 +638,9 @@
             "--log-file-level",
             dest=self._logfile_loglevel_config_setting_name_,
             choices=list(salt._logging.SORTED_LEVEL_NAMES),
-<<<<<<< HEAD
-            help="Logfile logging log level. One of {}. Default: '{}'.".format(
-                ", ".join([f"'{n}'" for n in salt._logging.SORTED_LEVEL_NAMES]),
-=======
             help="Logfile logging log level. One of {}. Default: '{}'. \n "
             "The following log levels are INSECURE and may log sensitive data: {}".format(
-                ", ".join(["'{}'".format(n) for n in salt._logging.SORTED_LEVEL_NAMES]),
->>>>>>> 449b7572
+                ", ".join([f"'{n}'" for n in salt._logging.SORTED_LEVEL_NAMES]),
                 self._default_logging_level_,
                 ", ".join(insecure_log()),
             ),
