--- conflicted
+++ resolved
@@ -10,10 +10,7 @@
 import errno
 import logging
 import os
-<<<<<<< HEAD
 import posixpath
-=======
->>>>>>> c6fd2cd4
 import re
 import struct
 import sys
