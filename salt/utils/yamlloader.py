--- conflicted
+++ resolved
@@ -5,11 +5,7 @@
 
 # Import python libs
 from __future__ import absolute_import, print_function, unicode_literals
-<<<<<<< HEAD
-=======
-import re
 import sys
->>>>>>> 4f400598
 import warnings
 
 import yaml  # pylint: disable=blacklisted-import
@@ -132,50 +128,6 @@
         value = self.construct_scalar(node)
         return salt.utils.stringutils.to_unicode(value)
 
-<<<<<<< HEAD
-=======
-    def fetch_plain(self):
-        '''
-        Handle unicode literal strings which appear inline in the YAML
-        '''
-        orig_line = self.line
-        orig_column = self.column
-        orig_pointer = self.pointer
-        try:
-            return super(SaltYamlSafeLoader, self).fetch_plain()
-        except yaml.scanner.ScannerError as exc:
-            problem_line = self.line
-            problem_column = self.column
-            problem_pointer = self.pointer
-            if exc.problem == "found unexpected ':'":
-                # Reset to prior position
-                self.line = orig_line
-                self.column = orig_column
-                self.pointer = orig_pointer
-                if self.peek(0) == 'u':
-                    # Might be a unicode literal string, check for 2nd char and
-                    # call the appropriate fetch func if it's a quote
-                    quote_char = self.peek(1)
-                    if quote_char in ("'", '"'):
-                        # Skip the "u" prefix by advancing the column and
-                        # pointer by 1
-                        self.column += 1
-                        self.pointer += 1
-                        if quote_char == '\'':
-                            return self.fetch_single()
-                        else:
-                            return self.fetch_double()
-                    else:
-                        # This wasn't a unicode literal string, so the caught
-                        # exception was correct. Restore the old position and
-                        # then raise the caught exception.
-                        self.line = problem_line
-                        self.column = problem_column
-                        self.pointer = problem_pointer
-            # Raise the caught exception
-            six.reraise(*sys.exc_info())
-
->>>>>>> 4f400598
     def flatten_mapping(self, node):
         merge = []
         index = 0
