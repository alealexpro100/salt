# -*- coding: utf-8 -*-
'''
Extract an archive

.. versionadded:: 2014.1.0
'''
from __future__ import absolute_import

import logging
import os
import tarfile
from contextlib import closing

log = logging.getLogger(__name__)

__virtualname__ = 'archive'


def __virtual__():
    '''
    Only load if the npm module is available in __salt__
    '''
    return __virtualname__ \
        if [x for x in __salt__ if x.startswith('archive.')] \
        else False


def extracted(name,
              source,
              archive_format,
              archive_user=None,
              tar_options=None,
              source_hash=None,
              if_missing=None,
              keep=False):
    '''
    .. versionadded:: 2014.1.0

    State that make sure an archive is extracted in a directory.
    The downloaded archive is erased if successfully extracted.
    The archive is downloaded only if necessary.

    .. note::

        If ``if_missing`` is not defined, this state will check for ``name``
        instead.  If ``name`` exists, it will assume the archive was previously
        extracted successfully and will not extract it again.

    .. code-block:: yaml

        graylog2-server:
          archive.extracted:
            - name: /opt/
            - source: https://github.com/downloads/Graylog2/graylog2-server/graylog2-server-0.9.6p1.tar.lzma
            - source_hash: md5=499ae16dcae71eeb7c3a30c75ea7a1a6
            - tar_options: J
            - archive_format: tar
            - if_missing: /opt/graylog2-server-0.9.6p1/

    .. code-block:: yaml

        graylog2-server:
          archive.extracted:
            - name: /opt/
            - source: https://github.com/downloads/Graylog2/graylog2-server/graylog2-server-0.9.6p1.tar.gz
            - source_hash: md5=499ae16dcae71eeb7c3a30c75ea7a1a6
            - archive_format: tar
            - tar_options: v
            - if_missing: /opt/graylog2-server-0.9.6p1/

    name
        Directory name where to extract the archive

    source
        Archive source, same syntax as file.managed source argument.

    source_hash
        Hash of source file, or file with list of hash-to-file mappings.
        It uses the same syntax as the file.managed source_hash argument.

    archive_format
        tar, zip or rar

    archive_user:
        user to extract files as

    if_missing
        Some archives, such as tar, extract themselves in a subfolder.
        This directive can be used to validate if the archive had been
        previously extracted.

    tar_options
        Required if used with ``archive_format: tar``, otherwise optional.
        It needs to be the tar argument specific to the archive being extracted,
        such as 'J' for LZMA or 'v' to verbosely list files processed.
        Using this option means that the tar executable on the target will
        be used, which is less platform independent.
        Main operators like -x, --extract, --get, -c and -f/--file
        **should not be used** here.
        If ``archive_format`` is ``zip`` or ``rar`` and this option is not set,
        then the Python tarfile module is used. The tarfile module supports gzip
        and bz2 in Python 2.

    keep
        Keep the archive in the minion's cache
    '''
    ret = {'name': name, 'result': None, 'changes': {}, 'comment': ''}
    valid_archives = ('tar', 'rar', 'zip')

    if archive_format not in valid_archives:
        ret['result'] = False
        ret['comment'] = '{0} is not supported, valid formats are: {1}'.format(
            archive_format, ','.join(valid_archives))
        return ret

    if not name.endswith('/'):
        name += '/'

    if if_missing is None:
        if_missing = name
    if (
        __salt__['file.directory_exists'](if_missing)
        or __salt__['file.file_exists'](if_missing)
    ):
        ret['result'] = True
        ret['comment'] = '{0} already exists'.format(if_missing)
        return ret

    log.debug('Input seem valid so far')
    filename = os.path.join(__opts__['cachedir'],
                            'files',
                            __env__,
                            '{0}.{1}'.format(if_missing.replace('/', '_'),
                                             archive_format))
    if not os.path.exists(filename):
        if __opts__['test']:
            ret['result'] = None
            ret['comment'] = \
                'Archive {0} would have been downloaded in cache'.format(source)
            return ret

        log.debug('Archive file {0} is not in cache, download it'.format(source))
        data = {
            filename: {
                'file': [
                    'managed',
                    {'name': filename},
                    {'source': source},
                    {'source_hash': source_hash},
                    {'makedirs': True},
                    {'saltenv': __env__}
                ]
            }
        }
        file_result = __salt__['state.single']('file.managed',
                                               filename,
                                               source=source,
                                               source_hash=source_hash,
                                               makedirs=True,
                                               saltenv=__env__)
        log.debug('file.managed: {0}'.format(file_result))
        # get value of first key
        try:
            file_result = file_result[next(file_result.iterkeys())]
        except AttributeError:
            pass

        try:
            if not file_result['result']:
                log.debug('failed to download {0}'.format(source))
                return file_result
        except TypeError:
            if not file_result:
                log.debug('failed to download {0}'.format(source))
                return file_result
    else:
        log.debug('Archive file {0} is already in cache'.format(name))

    if __opts__['test']:
        ret['result'] = None
        ret['comment'] = 'Archive {0} would have been extracted in {1}'.format(
            source, name)
        return ret

    __salt__['file.makedirs'](name)

    if archive_format in ('zip', 'rar'):
        log.debug('Extract {0} in {1}'.format(filename, name))
        files = __salt__['archive.un{0}'.format(archive_format)](filename,
                                                                 name,
                                                                 runas=archive_user)
    else:
        if tar_options is None:
            with closing(tarfile.open(filename, 'r')) as tar:
                files = tar.getnames()
                tar.extractall(name)
        else:
            log.debug('Untar {0} in {1}'.format(filename, name))

<<<<<<< HEAD
            results = __salt__['cmd.run_all']('tar x{0} -f {1!r}'.format(
                tar_options, filename), cwd=name, runas=archive_user)
=======
            tar_cmd = ['tar', 'x{0}'.format(tar_options), '-f', repr(filename)]
            results = __salt__['cmd.run_all'](tar_cmd, cwd=name, python_shell=False)
>>>>>>> ec84d57a
            if results['retcode'] != 0:
                ret['result'] = False
                ret['changes'] = results
                return ret
            if __salt__['cmd.retcode']('tar --version | grep bsdtar', python_shell=True) == 0:
                files = results['stderr']
            else:
                files = results['stdout']
            if not files:
                files = 'no tar output so far'
    if len(files) > 0:
        ret['result'] = True
        ret['changes']['directories_created'] = [name]
        if if_missing != name:
            ret['changes']['directories_created'].append(if_missing)
        ret['changes']['extracted_files'] = files
        ret['comment'] = '{0} extracted in {1}'.format(source, name)
        if not keep:
            os.unlink(filename)
    else:
        __salt__['file.remove'](if_missing)
        ret['result'] = False
        ret['comment'] = 'Can\'t extract content of {0}'.format(source)
    return ret<|MERGE_RESOLUTION|>--- conflicted
+++ resolved
@@ -197,13 +197,8 @@
         else:
             log.debug('Untar {0} in {1}'.format(filename, name))
 
-<<<<<<< HEAD
-            results = __salt__['cmd.run_all']('tar x{0} -f {1!r}'.format(
-                tar_options, filename), cwd=name, runas=archive_user)
-=======
             tar_cmd = ['tar', 'x{0}'.format(tar_options), '-f', repr(filename)]
             results = __salt__['cmd.run_all'](tar_cmd, cwd=name, python_shell=False)
->>>>>>> ec84d57a
             if results['retcode'] != 0:
                 ret['result'] = False
                 ret['changes'] = results
