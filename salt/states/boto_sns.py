--- conflicted
+++ resolved
@@ -63,29 +63,14 @@
 def __virtual__():
     """
     Only load if boto is available.
-<<<<<<< HEAD
-    '''
-    if 'boto_sns.exists' in __salt__:
-        return 'boto_sns'
-    return (False, 'boto_sns module could not be loaded')
-
-
-def present(
-        name,
-        subscriptions=None,
-        region=None,
-        key=None,
-        keyid=None,
-        profile=None):
-    '''
-=======
-    """
-    return "boto_sns" if "boto_sns.exists" in __salt__ else False
+    """
+    if "boto_sns.exists" in __salt__:
+        return "boto_sns"
+    return (False, "boto_sns module could not be loaded")
 
 
 def present(name, subscriptions=None, region=None, key=None, keyid=None, profile=None):
     """
->>>>>>> a670b4ae
     Ensure the SNS topic exists.
 
     name
