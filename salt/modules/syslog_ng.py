--- conflicted
+++ resolved
@@ -151,13 +151,8 @@
     def build(self):
         """
         Builds the textual representation of the whole configuration object
-<<<<<<< HEAD
         with its children.
-        '''
-=======
-        with it's children.
         """
->>>>>>> 62458e4e
         header = self.build_header()
         body = self.build_body()
         tail = self.build_tail()
@@ -461,15 +456,9 @@
 
 
 def _expand_one_key_dictionary(_dict):
-<<<<<<< HEAD
-    '''
+    """
     Returns the only one key and its value from a dictionary.
-    '''
-=======
-    """
-    Returns the only one key and it's value from a dictionary.
-    """
->>>>>>> 62458e4e
+    """
     key = next(six.iterkeys(_dict))
     value = _dict[key]
     return key, value
