--- conflicted
+++ resolved
@@ -25,11 +25,8 @@
 
 # Import salt libs
 import salt.utils
-<<<<<<< HEAD
 import salt.utils.locales
-=======
 from salt.modules.reg import read_value
->>>>>>> dedcadc3
 
 # Set up logging
 log = logging.getLogger(__name__)
@@ -79,11 +76,7 @@
 
         salt '*' system.halt 5
     '''
-<<<<<<< HEAD
-    return shutdown(timeout, in_seconds)
-=======
-    return shutdown(timeout=timeout)
->>>>>>> dedcadc3
+    return shutdown(timeout=timeout, in_seconds=in_seconds)
 
 
 def init(runlevel):
@@ -131,11 +124,7 @@
 
         salt '*' system.poweroff 5
     '''
-<<<<<<< HEAD
-    return shutdown(timeout, in_seconds)
-=======
-    return shutdown(timeout=timeout)
->>>>>>> dedcadc3
+    return shutdown(timeout=timeout, in_seconds=in_seconds)
 
 
 def reboot(timeout=5, in_seconds=False):
@@ -163,37 +152,15 @@
 
         salt '*' system.reboot 5
     '''
-<<<<<<< HEAD
-    seconds = _convert_minutes_seconds(timeout, in_seconds)
-    cmd = ['shutdown', '/r', '/t', '{0}'.format(seconds)]
-    ret = __salt__['cmd.run'](cmd, python_shell=False)
-    return ret
-
-
-def shutdown(timeout=5, in_seconds=False):
-=======
-    return shutdown(timeout=timeout, reboot=True)
-
-
-def shutdown(message=None, timeout=5, force_close=True, reboot=False):
->>>>>>> dedcadc3
+    return shutdown(timeout=timeout, reboot=True, in_seconds=in_seconds)
+
+
+def shutdown(message=None, timeout=5, force_close=True, reboot=False, in_seconds=False):
     '''
     Shutdown a running system.
 
-<<<<<<< HEAD
-    timeout
-        The wait time before the system will be shutdown.
-
-    in_seconds
-        Whether to treat timeout as seconds or minutes.
-
-        .. versionadded:: 2015.8.0
-
-    CLI Example:
-=======
     :param str message:
         A message to display to the user before shutting down.
->>>>>>> dedcadc3
 
     :param int timeout:
         The length of time that the shutdown dialog box should be displayed, in
@@ -213,14 +180,11 @@
 
         Default is 5
 
-<<<<<<< HEAD
-        salt '*' system.shutdown 5
-    '''
-    seconds = _convert_minutes_seconds(timeout, in_seconds)
-    cmd = ['shutdown', '/s', '/t', '{0}'.format(seconds)]
-    ret = __salt__['cmd.run'](cmd, python_shell=False)
-    return ret
-=======
+    :param bool in_seconds:
+        Whether to treat timeout as seconds or minutes.
+
+        .. versionadded:: 2015.8.0
+
     :param bool force_close:
         True to force close all open applications. False displays a dialog box
         instructing the user to close the applications.
@@ -231,7 +195,15 @@
 
     :return: True if successful
     :rtype: bool
-    '''
+
+    CLI Example:
+
+    .. code-block:: bash
+
+        salt '*' system.shutdown 5
+    '''
+    seconds = _convert_minutes_seconds(timeout, in_seconds)
+
     if message:
         message = message.decode('utf-8')
     try:
@@ -245,7 +217,6 @@
         log.error('ctx: {0}'.format(context))
         log.error('msg: {0}'.format(message))
         return False
->>>>>>> dedcadc3
 
 
 def shutdown_hard():
@@ -386,13 +357,6 @@
 
         salt 'minion-id' system.set_computer_desc 'This computer belongs to Dave!'
     '''
-<<<<<<< HEAD
-    cmd = ['net',
-           'config',
-           'server',
-           u'/srvcomment:{0}'.format(salt.utils.locales.sdecode(desc))]
-    __salt__['cmd.run'](cmd, python_shell=False)
-=======
     # Make sure the system exists
     # Return an object containing current information array for the computer
     system_info = win32net.NetServerGetInfo(None, 101)
@@ -414,7 +378,6 @@
         log.error('msg: {0}'.format(message))
         return False
 
->>>>>>> dedcadc3
     return {'Computer Description': get_computer_desc()}
 
 
