# -*- coding: utf-8 -*-
'''
Connection module for Amazon ELB

.. versionadded:: 2014.7.0

:configuration: This module accepts explicit elb credentials but can also utilize
    IAM roles assigned to the instance trough Instance Profiles. Dynamic
    credentials are then automatically obtained from AWS API and no further
    configuration is necessary. More Information available at:

    .. code-block:: text

        http://docs.aws.amazon.com/AWSEC2/latest/UserGuide/iam-roles-for-amazon-ec2.html

    If IAM roles are not used you need to specify them either in a pillar or
    in the minion's config file:

    .. code-block:: yaml

        elb.keyid: GKTADJGHEIQSXMKKRBJ08H
        elb.key: askdjghsdfjkghWupUjasdflkdfklgjsdfjajkghs

    A region may also be specified in the configuration:

    .. code-block:: yaml

        elb.region: us-east-1

    If a region is not specified, the default is us-east-1.

    It's also possible to specify key, keyid and region via a profile, either
    as a passed in dict, or as a string to pull from pillars or minion config:

    .. code-block:: yaml

        myprofile:
            keyid: GKTADJGHEIQSXMKKRBJ08H
            key: askdjghsdfjkghWupUjasdflkdfklgjsdfjajkghs
            region: us-east-1

:depends: boto >= 2.33.0
'''
# keep lint from choking on _get_conn and _cache_id
#pylint: disable=E0602

from __future__ import absolute_import

# Import Python libs
import logging
from distutils.version import LooseVersion as _LooseVersion  # pylint: disable=import-error,no-name-in-module
import json
import salt.ext.six as six

log = logging.getLogger(__name__)

# Import third party libs
try:
    import boto
    # connection settings were added in 2.33.0
    required_boto_version = '2.33.0'
    if (_LooseVersion(boto.__version__) <
            _LooseVersion(required_boto_version)):
        msg = 'boto_elb requires boto {0}.'.format(required_boto_version)
        logging.debug(msg)
        raise ImportError()
    import boto.ec2
    from boto.ec2.elb import HealthCheck
    from boto.ec2.elb.attributes import AccessLogAttribute
    from boto.ec2.elb.attributes import ConnectionDrainingAttribute
    from boto.ec2.elb.attributes import ConnectionSettingAttribute
    from boto.ec2.elb.attributes import CrossZoneLoadBalancingAttribute
    logging.getLogger('boto').setLevel(logging.CRITICAL)
    HAS_BOTO = True
except ImportError:
    HAS_BOTO = False

# Import Salt libs
from salt.ext.six import string_types
import salt.utils.odict as odict


def __virtual__():
    '''
    Only load if boto libraries exist.
    '''
    if not HAS_BOTO:
        return (False, "The boto_elb module cannot be loaded: boto library not found")
    __utils__['boto.assign_funcs'](__name__, 'elb', module='ec2.elb', pack=__salt__)
    return True


def exists(name, region=None, key=None, keyid=None, profile=None):
    '''
    Check to see if an ELB exists.

    CLI example:

    .. code-block:: bash

        salt myminion boto_elb.exists myelb region=us-east-1
    '''
    conn = _get_conn(region=region, key=key, keyid=keyid, profile=profile)

    try:
        elb = conn.get_all_load_balancers(load_balancer_names=[name])
        if elb:
            return True
        else:
            msg = 'The load balancer does not exist in region {0}'.format(region)
            log.debug(msg)
            return False
    except boto.exception.BotoServerError as error:
        log.debug(error)
        return False


def get_elb_config(name, region=None, key=None, keyid=None, profile=None):
    '''
    Get an ELB configuration.

    CLI example:

    .. code-block:: bash

        salt myminion boto_elb.exists myelb region=us-east-1
    '''
    conn = _get_conn(region=region, key=key, keyid=keyid, profile=profile)

    try:
        lb = conn.get_all_load_balancers(load_balancer_names=[name])
        lb = lb[0]
        ret = {}
        ret['availability_zones'] = lb.availability_zones
        listeners = []
        for _listener in lb.listeners:
            listener_dict = {}
            listener_dict['elb_port'] = _listener.load_balancer_port
            listener_dict['elb_protocol'] = _listener.protocol
            listener_dict['instance_port'] = _listener.instance_port
            listener_dict['instance_protocol'] = _listener.instance_protocol
            listener_dict['policies'] = _listener.policy_names
            if _listener.ssl_certificate_id:
                listener_dict['certificate'] = _listener.ssl_certificate_id
            listeners.append(listener_dict)
        ret['listeners'] = listeners
        backends = []
        for _backend in lb.backends:
            bs_dict = {}
            bs_dict['instance_port'] = _backend.instance_port
            bs_dict['policies'] = [p.policy_name for p in _backend.policies]
            backends.append(bs_dict)
        ret['backends'] = backends
        ret['subnets'] = lb.subnets
        ret['security_groups'] = lb.security_groups
        ret['scheme'] = lb.scheme
        ret['dns_name'] = lb.dns_name
        ret['tags'] = _get_all_tags(conn, name)
        lb_policy_lists = [
            lb.policies.app_cookie_stickiness_policies,
            lb.policies.lb_cookie_stickiness_policies,
            lb.policies.other_policies
            ]
        policies = []
        for policy_list in lb_policy_lists:
            policies += [p.policy_name for p in policy_list]
        ret['policies'] = policies
        return ret
    except boto.exception.BotoServerError as error:
        log.debug(error)
        return {}


def listener_dict_to_tuple(listener):
    '''
    Convert an ELB listener dict into a listener tuple used by certain parts of
    the AWS ELB API.

    CLI example:

    .. code-block:: bash

        salt myminion boto_elb.listener_dict_to_tuple '{"elb_port":80,"instance_port":80,"elb_protocol":"HTTP"}'
    '''
    # We define all listeners as complex listeners.
    if 'instance_protocol' not in listener:
        instance_protocol = listener['elb_protocol'].upper()
    else:
        instance_protocol = listener['instance_protocol'].upper()
    listener_tuple = [listener['elb_port'], listener['instance_port'],
                      listener['elb_protocol'], instance_protocol]
    if 'certificate' in listener:
        listener_tuple.append(listener['certificate'])
    return tuple(listener_tuple)


def create(name, availability_zones, listeners, subnets=None,
           security_groups=None, scheme='internet-facing',
           region=None, key=None, keyid=None,
           profile=None):
    '''
    Create an ELB

    CLI example to create an ELB:

    .. code-block:: bash

        salt myminion boto_elb.create myelb '["us-east-1a", "us-east-1e"]' '{"elb_port": 443, "elb_protocol": "HTTPS", ...}' region=us-east-1
    '''
    conn = _get_conn(region=region, key=key, keyid=keyid, profile=profile)
    if exists(name, region, key, keyid, profile):
        return True
    if isinstance(availability_zones, string_types):
        availability_zones = json.loads(availability_zones)

    if isinstance(listeners, string_types):
        listeners = json.loads(listeners)

    _complex_listeners = []
    for listener in listeners:
        _complex_listeners.append(listener_dict_to_tuple(listener))
    try:
        lb = conn.create_load_balancer(name, availability_zones, [],
                                       subnets, security_groups, scheme,
                                       _complex_listeners)
        if lb:
            log.info('Created ELB {0}'.format(name))
            return True
        else:
            msg = 'Failed to create ELB {0}'.format(name)
            log.error(msg)
            return False
    except boto.exception.BotoServerError as error:
        log.debug(error)
        msg = 'Failed to create ELB {0}: {1}: {2}'.format(name, error.error_code, error.message)
        log.error(msg)
        return False


def delete(name, region=None, key=None, keyid=None, profile=None):
    '''
    Delete an ELB.

    CLI example to delete an ELB:

    .. code-block:: bash

        salt myminion boto_elb.delete myelb region=us-east-1
    '''
    conn = _get_conn(region=region, key=key, keyid=keyid, profile=profile)

    if not exists(name, region, key, keyid, profile):
        return True
    try:
        conn.delete_load_balancer(name)
        msg = 'Deleted ELB {0}.'.format(name)
        log.info(msg)
        return True
    except boto.exception.BotoServerError as error:
        log.debug(error)
        msg = 'Failed to delete ELB {0}'.format(name)
        log.error(msg)
        return False


def create_listeners(name, listeners, region=None, key=None, keyid=None,
                     profile=None):
    '''
    Create listeners on an ELB.

    CLI example:

    .. code-block:: bash

        salt myminion boto_elb.create_listeners myelb '[["HTTPS", "HTTP", 443, 80, "arn:aws:iam::11  11111:server-certificate/mycert"]]'
    '''
    conn = _get_conn(region=region, key=key, keyid=keyid, profile=profile)

    if isinstance(listeners, string_types):
        listeners = json.loads(listeners)

    _complex_listeners = []
    for listener in listeners:
        _complex_listeners.append(listener_dict_to_tuple(listener))
    try:
        conn.create_load_balancer_listeners(name, [], _complex_listeners)
        msg = 'Created ELB listeners on {0}'.format(name)
        log.info(msg)
        return True
    except boto.exception.BotoServerError as error:
        log.debug(error)
        msg = 'Failed to create ELB listeners on {0}: {1}'.format(name, error)
        log.error(msg)
        return False


def delete_listeners(name, ports, region=None, key=None, keyid=None,
                     profile=None):
    '''
    Delete listeners on an ELB.

    CLI example:

    .. code-block:: bash

        salt myminion boto_elb.delete_listeners myelb '[80,443]'
    '''
    conn = _get_conn(region=region, key=key, keyid=keyid, profile=profile)

    if isinstance(ports, string_types):
        ports = json.loads(ports)
    try:
        conn.delete_load_balancer_listeners(name, ports)
        msg = 'Deleted ELB listeners on {0}'.format(name)
        log.info(msg)
        return True
    except boto.exception.BotoServerError as error:
        log.debug(error)
        msg = 'Failed to delete ELB listeners on {0}: {1}'.format(name, error)
        log.error(msg)
        return False


def apply_security_groups(name, security_groups, region=None, key=None,
                          keyid=None, profile=None):
    '''
    Apply security groups to ELB.

    CLI example:

    .. code-block:: bash

        salt myminion boto_elb.apply_security_groups myelb '["mysecgroup1"]'
    '''
    conn = _get_conn(region=region, key=key, keyid=keyid, profile=profile)

    if isinstance(security_groups, string_types):
        security_groups = json.loads(security_groups)
    try:
        conn.apply_security_groups_to_lb(name, security_groups)
        msg = 'Applied security_groups on ELB {0}'.format(name)
        log.info(msg)
        return True
    except boto.exception.BotoServerError as e:
        log.debug(e)
        msg = 'Failed to appply security_groups on ELB {0}: {1}'
        msg = msg.format(name, e.message)
        log.error(msg)
        return False


def enable_availability_zones(name, availability_zones, region=None, key=None,
                              keyid=None, profile=None):
    '''
    Enable availability zones for ELB.

    CLI example:

    .. code-block:: bash

        salt myminion boto_elb.enable_availability_zones myelb '["us-east-1a"]'
    '''
    conn = _get_conn(region=region, key=key, keyid=keyid, profile=profile)

    if isinstance(availability_zones, string_types):
        availability_zones = json.loads(availability_zones)
    try:
        conn.enable_availability_zones(name, availability_zones)
        msg = 'Enabled availability_zones on ELB {0}'.format(name)
        log.info(msg)
        return True
    except boto.exception.BotoServerError as error:
        log.debug(error)
        msg = 'Failed to enable availability_zones on ELB {0}: {1}'.format(name, error)
        log.error(msg)
        return False


def disable_availability_zones(name, availability_zones, region=None, key=None,
                               keyid=None, profile=None):
    '''
    Disable availability zones for ELB.

    CLI example:

    .. code-block:: bash

        salt myminion boto_elb.disable_availability_zones myelb '["us-east-1a"]'
    '''
    conn = _get_conn(region=region, key=key, keyid=keyid, profile=profile)

    if isinstance(availability_zones, string_types):
        availability_zones = json.loads(availability_zones)
    try:
        conn.disable_availability_zones(name, availability_zones)
        msg = 'Disabled availability_zones on ELB {0}'.format(name)
        log.info(msg)
        return True
    except boto.exception.BotoServerError as error:
        log.debug(error)
        msg = 'Failed to disable availability_zones on ELB {0}: {1}'.format(name, error)
        log.error(msg)
        return False


def attach_subnets(name, subnets, region=None, key=None, keyid=None,
                   profile=None):
    '''
    Attach ELB to subnets.

    CLI example:

    .. code-block:: bash

        salt myminion boto_elb.attach_subnets myelb '["mysubnet"]'
    '''
    conn = _get_conn(region=region, key=key, keyid=keyid, profile=profile)

    if isinstance(subnets, string_types):
        subnets = json.loads(subnets)
    try:
        conn.attach_lb_to_subnets(name, subnets)
        msg = 'Attached ELB {0} on subnets.'.format(name)
        log.info(msg)
        return True
    except boto.exception.BotoServerError as error:
        log.debug(error)
        msg = 'Failed to attach ELB {0} on subnets: {1}'.format(name, error)
        log.error(msg)
        return False


def detach_subnets(name, subnets, region=None, key=None, keyid=None,
                   profile=None):
    '''
    Detach ELB from subnets.

    CLI example:

    .. code-block:: bash

        salt myminion boto_elb.detach_subnets myelb '["mysubnet"]'
    '''
    conn = _get_conn(region=region, key=key, keyid=keyid, profile=profile)

    if isinstance(subnets, string_types):
        subnets = json.loads(subnets)
    try:
        conn.detach_lb_from_subnets(name, subnets)
        msg = 'Detached ELB {0} from subnets.'.format(name)
        log.info(msg)
        return True
    except boto.exception.BotoServerError as error:
        log.debug(error)
        msg = 'Failed to detach ELB {0} from subnets: {1}'.format(name, error)
        log.error(msg)
        return False


def get_attributes(name, region=None, key=None, keyid=None, profile=None):
    '''
    Check to see if attributes are set on an ELB.

    CLI example:

    .. code-block:: bash

        salt myminion boto_elb.get_attributes myelb
    '''
    conn = _get_conn(region=region, key=key, keyid=keyid, profile=profile)

    try:
        lbattrs = conn.get_all_lb_attributes(name)
        ret = odict.OrderedDict()
        ret['access_log'] = odict.OrderedDict()
        ret['cross_zone_load_balancing'] = odict.OrderedDict()
        ret['connection_draining'] = odict.OrderedDict()
        ret['connecting_settings'] = odict.OrderedDict()
        al = lbattrs.access_log
        czlb = lbattrs.cross_zone_load_balancing
        cd = lbattrs.connection_draining
        cs = lbattrs.connecting_settings
        ret['access_log']['enabled'] = al.enabled
        ret['access_log']['s3_bucket_name'] = al.s3_bucket_name
        ret['access_log']['s3_bucket_prefix'] = al.s3_bucket_prefix
        ret['access_log']['emit_interval'] = al.emit_interval
        ret['cross_zone_load_balancing']['enabled'] = czlb.enabled
        ret['connection_draining']['enabled'] = cd.enabled
        ret['connection_draining']['timeout'] = cd.timeout
        ret['connecting_settings']['idle_timeout'] = cs.idle_timeout
        return ret
    except boto.exception.BotoServerError as error:
        log.debug(error)
        log.error('ELB {0} does not exist: {1}'.format(name, error))
        return {}


def set_attributes(name, attributes, region=None, key=None, keyid=None,
                   profile=None):
    '''
    Set attributes on an ELB.

<<<<<<< HEAD
    CLI example to set attributes on an ELB:

    .. code-block:: bash
=======
    name (string)
        Name of the ELB instance to set attributes for

    attributes
        A dict of attributes to set.

        Valid attributes are:

        access_log (dict)
            enabled (bool)
                Enable storage of access logs.
            s3_bucket_name (string)
                The name of the S3 bucket to place logs.
            s3_bucket_prefix (string)
                Prefix for the log file name.
            emit_interval (int)
                Interval for storing logs in S3 in minutes. Valid values are
                5 and 60.

        connection_draining (dict)
            enabled (bool)
                Enable connection draining.
            timeout (int)
                Maximum allowed time in seconds for sending existing
                connections to an instance that is deregistering or unhealthy.
                Default is 300.

        cross_zone_load_balancing (dict)
            enabled (bool)
                Enable cross-zone load balancing.

    CLI example to set attributes on an ELB::
>>>>>>> 38fbcf86

        salt myminion boto_elb.set_attributes myelb '{"access_log": {"enabled": "true", "s3_bucket_name": "mybucket", "s3_bucket_prefix": "mylogs/", "emit_interval": "5"}}' region=us-east-1
    '''
    conn = _get_conn(region=region, key=key, keyid=keyid, profile=profile)

    al = attributes.get('access_log', {})
    czlb = attributes.get('cross_zone_load_balancing', {})
    cd = attributes.get('connection_draining', {})
    cs = attributes.get('connecting_settings', {})
    if not al and not czlb and not cd and not cs:
        log.error('No supported attributes for ELB.')
        return False
    if al:
        _al = AccessLogAttribute()
        _al.enabled = al.get('enabled', False)
        if not _al.enabled:
            msg = 'Access log attribute configured, but enabled config missing'
            log.error(msg)
            return False
        _al.s3_bucket_name = al.get('s3_bucket_name', None)
        _al.s3_bucket_prefix = al.get('s3_bucket_prefix', None)
        _al.emit_interval = al.get('emit_interval', None)
        added_attr = conn.modify_lb_attribute(name, 'accessLog', _al)
        if added_attr:
            log.info('Added access_log attribute to {0} elb.'.format(name))
        else:
            msg = 'Failed to add access_log attribute to {0} elb.'
            log.error(msg.format(name))
            return False
    if czlb:
        _czlb = CrossZoneLoadBalancingAttribute()
        _czlb.enabled = czlb['enabled']
        added_attr = conn.modify_lb_attribute(name, 'crossZoneLoadBalancing',
                                              _czlb.enabled)
        if added_attr:
            msg = 'Added cross_zone_load_balancing attribute to {0} elb.'
            log.info(msg.format(name))
        else:
            log.error('Failed to add cross_zone_load_balancing attribute.')
            return False
    if cd:
        _cd = ConnectionDrainingAttribute()
        _cd.enabled = cd['enabled']
        _cd.timeout = cd.get('timeout', 300)
        added_attr = conn.modify_lb_attribute(name, 'connectionDraining', _cd)
        if added_attr:
            msg = 'Added connection_draining attribute to {0} elb.'
            log.info(msg.format(name))
        else:
            log.error('Failed to add connection_draining attribute.')
            return False
    if cs:
        _cs = ConnectionSettingAttribute()
        _cs.idle_timeout = cs.get('idle_timeout', 60)
        added_attr = conn.modify_lb_attribute(name, 'connectingSettings', _cs)
        if added_attr:
            msg = 'Added connecting_settings attribute to {0} elb.'
            log.info(msg.format(name))
        else:
            log.error('Failed to add connecting_settings attribute.')
            return False
    return True


def get_health_check(name, region=None, key=None, keyid=None, profile=None):
    '''
    Get the health check configured for this ELB.

    CLI example:

    .. code-block:: bash

        salt myminion boto_elb.get_health_check myelb
    '''
    conn = _get_conn(region=region, key=key, keyid=keyid, profile=profile)

    try:
        lb = conn.get_all_load_balancers(load_balancer_names=[name])
        lb = lb[0]
        ret = odict.OrderedDict()
        hc = lb.health_check
        ret['interval'] = hc.interval
        ret['target'] = hc.target
        ret['healthy_threshold'] = hc.healthy_threshold
        ret['timeout'] = hc.timeout
        ret['unhealthy_threshold'] = hc.unhealthy_threshold
        return ret
    except boto.exception.BotoServerError as error:
        log.debug(error)
        log.error('ELB {0} does not exist: {1}'.format(name, error))
        return {}


def set_health_check(name, health_check, region=None, key=None, keyid=None,
                     profile=None):
    '''
    Set attributes on an ELB.

    CLI example to set attributes on an ELB:

    .. code-block:: bash

        salt myminion boto_elb.set_health_check myelb '{"target": "HTTP:80/"}'
    '''
    conn = _get_conn(region=region, key=key, keyid=keyid, profile=profile)

    hc = HealthCheck(**health_check)
    try:
        conn.configure_health_check(name, hc)
        log.info('Configured health check on ELB {0}'.format(name))
    except boto.exception.BotoServerError as error:
        log.debug(error)
        log.info('Failed to configure health check on ELB {0}: {1}'.format(name, error))
        return False
    return True


def register_instances(name, instances, region=None, key=None, keyid=None,
                       profile=None):
    '''
    Register instances with an ELB.  Instances is either a string
    instance id or a list of string instance id's.

    Returns:

    - ``True``: instance(s) registered successfully
    - ``False``: instance(s) failed to be registered

    CLI example:

    .. code-block:: bash

        salt myminion boto_elb.register_instances myelb instance_id
        salt myminion boto_elb.register_instances myelb "[instance_id,instance_id]"
    '''
    # convert instances to list type, enabling consistent use of instances
    # variable throughout the register_instances method
    if isinstance(instances, str) or isinstance(instances, six.text_type):
        instances = [instances]
    conn = _get_conn(region=region, key=key, keyid=keyid, profile=profile)

    try:
        registered_instances = conn.register_instances(name, instances)
    except boto.exception.BotoServerError as error:
        log.warn(error)
        return False
    registered_instance_ids = [instance.id for instance in
                               registered_instances]
    # register_failues is a set that will contain any instances that were not
    # able to be registered with the given ELB
    register_failures = set(instances).difference(set(registered_instance_ids))
    if register_failures:
        log.warn('Instance(s): {0} not registered with ELB {1}.'
                 .format(list(register_failures), name))
        register_result = False
    else:
        register_result = True
    return register_result


def deregister_instances(name, instances, region=None, key=None, keyid=None,
                         profile=None):
    '''
    Deregister instances with an ELB.  Instances is either a string
    instance id or a list of string instance id's.

    Returns:

    - ``True``: instance(s) deregistered successfully
    - ``False``: instance(s) failed to be deregistered
    - ``None``: instance(s) not valid or not registered, no action taken

    CLI example:

    .. code-block:: bash

        salt myminion boto_elb.deregister_instances myelb instance_id
        salt myminion boto_elb.deregister_instances myelb "[instance_id, instance_id]"
    '''
    # convert instances to list type, enabling consistent use of instances
    # variable throughout the deregister_instances method
    if isinstance(instances, str) or isinstance(instances, six.text_type):
        instances = [instances]
    conn = _get_conn(region=region, key=key, keyid=keyid, profile=profile)

    try:
        registered_instances = conn.deregister_instances(name, instances)
    except boto.exception.BotoServerError as error:
        # if the instance(s) given as an argument are not members of the ELB
        # boto returns error.error_code == 'InvalidInstance'
        # deregister_instances returns "None" because the instances are
        # effectively deregistered from ELB
        if error.error_code == 'InvalidInstance':
            log.warn('One or more of instance(s) {0} are not part of ELB {1}.'
                     ' deregister_instances not performed.'
                     .format(instances, name))
            return None
        else:
            log.warn(error)
            return False
    registered_instance_ids = [instance.id for instance in
                               registered_instances]
    # deregister_failures is a set that will contain any instances that were
    # unable to be deregistered from the given ELB
    deregister_failures = set(instances).intersection(set(registered_instance_ids))
    if deregister_failures:
        log.warn('Instance(s): {0} not deregistered from ELB {1}.'
                 .format(list(deregister_failures), name))
        deregister_result = False
    else:
        deregister_result = True
    return deregister_result


def get_instance_health(name, region=None, key=None, keyid=None, profile=None, instances=None):
    '''
    Get a list of instances and their health state

    CLI example:

    .. code-block:: bash

        salt myminion boto_elb.get_instance_health myelb
        salt myminion boto_elb.get_instance_health myelb region=us-east-1 instances="[instance_id,instance_id]"
    '''
    conn = _get_conn(region=region, key=key, keyid=keyid, profile=profile)

    try:
        instance_states = conn.describe_instance_health(name, instances)
        ret = []
        for _instance in instance_states:
            ret.append({'instance_id': _instance.instance_id,
                        'description': _instance.description,
                        'state': _instance.state,
                        'reason_code': _instance.reason_code
                        })
        return ret
    except boto.exception.BotoServerError as error:
        log.debug(error)
        return []


def create_policy(name, policy_name, policy_type, policy, region=None,
                  key=None, keyid=None, profile=None):
    '''
    Create an ELB policy.

    .. versionadded:: 2016.3.0

    CLI example:

    .. code-block:: bash

        salt myminion boto_elb.create_policy myelb mypolicy LBCookieStickinessPolicyType '{"CookieExpirationPeriod": 3600}'
    '''
    conn = _get_conn(region=region, key=key, keyid=keyid, profile=profile)

    if not exists(name, region, key, keyid, profile):
        return False
    try:
        success = conn.create_lb_policy(name, policy_name, policy_type, policy)
        if success:
            log.info('Created policy {0} on ELB {1}'.format(policy_name, name))
            return True
        else:
            msg = 'Failed to create policy {0} on ELB {1}'.format(policy_name, name)
            log.error(msg)
            return False
    except boto.exception.BotoServerError as e:
        log.debug(e)
        msg = 'Failed to create policy {0} on ELB {1}: {2}'.format(policy_name, name, e.message)
        log.error(msg)
        return False


def delete_policy(name, policy_name, region=None, key=None, keyid=None,
                  profile=None):
    '''
    Delete an ELB policy.

    .. versionadded:: 2016.3.0

    CLI example:

    .. code-block:: bash

        salt myminion boto_elb.delete_policy myelb mypolicy
    '''
    conn = _get_conn(region=region, key=key, keyid=keyid, profile=profile)

    if not exists(name, region, key, keyid, profile):
        return True
    try:
        conn.delete_lb_policy(name, policy_name)
        log.info('Deleted policy {0} on ELB {1}'.format(policy_name, name))
        return True
    except boto.exception.BotoServerError as e:
        log.debug(e)
        msg = 'Failed to delete policy {0} on ELB {1}: {2}'.format(policy_name, name, e.message)
        log.error(msg)
        return False


def set_listener_policy(name, port, policies=None, region=None, key=None,
                        keyid=None, profile=None):
    '''
    Set the policies of an ELB listener.

    .. versionadded:: 2016.3.0

    CLI example:

    .. code-block:: Bash

        salt myminion boto_elb.set_listener_policy myelb 443 "[policy1,policy2]"
    '''
    conn = _get_conn(region=region, key=key, keyid=keyid, profile=profile)

    if not exists(name, region, key, keyid, profile):
        return True
    if policies is None:
        policies = []
    try:
        conn.set_lb_policies_of_listener(name, port, policies)
        log.info('Set policies {0} on ELB {1} listener {2}'.format(policies, name, port))
    except boto.exception.BotoServerError as e:
        log.debug(e)
        log.info('Failed to set policy {0} on ELB {1} listener {2}: {3}'.format(policies, name, port, e.message))
        return False
    return True


def set_backend_policy(name, port, policies=None, region=None, key=None,
                       keyid=None, profile=None):
    '''
    Set the policies of an ELB backend server.

    CLI example:

        salt myminion boto_elb.set_backend_policy myelb 443 "[policy1,policy2]"
    '''
    conn = _get_conn(region=region, key=key, keyid=keyid, profile=profile)

    if not exists(name, region, key, keyid, profile):
        return True
    if policies is None:
        policies = []
    try:
        conn.set_lb_policies_of_backend_server(name, port, policies)
        log.info('Set policies {0} on ELB {1} backend server {2}'.format(policies, name, port))
    except boto.exception.BotoServerError as e:
        log.debug(e)
        log.info('Failed to set policy {0} on ELB {1} backend server {2}: {3}'.format(policies, name, port, e.message))
        return False
    return True


def set_tags(name, tags, region=None, key=None, keyid=None, profile=None):
    '''
    Add the tags on an ELB

    .. versionadded:: 2016.3.0

    name
        name of the ELB

    tags
        dict of name/value pair tags

    CLI Example:

    .. code-block:: bash

        salt myminion boto_elb.set_tags my-elb-name "{'Tag1': 'Value', 'Tag2': 'Another Value'}"
    '''

    if exists(name, region, key, keyid, profile):
        conn = _get_conn(region=region, key=key, keyid=keyid, profile=profile)
        ret = _add_tags(conn, name, tags)
        return ret
    else:
        return False


def delete_tags(name, tags, region=None, key=None, keyid=None, profile=None):
    '''
    Add the tags on an ELB

    name
        name of the ELB

    tags
        list of tags to remove

    CLI Example:

    .. code-block:: bash

        salt myminion boto_elb.delete_tags my-elb-name ['TagToRemove1', 'TagToRemove2']
    '''
    if exists(name, region, key, keyid, profile):
        conn = _get_conn(region=region, key=key, keyid=keyid, profile=profile)
        ret = _remove_tags(conn, name, tags)
        return ret
    else:
        return False


def _build_tag_param_list(params, tags):
    '''
    helper function to build a tag parameter list to send
    '''
    keys = sorted(tags.keys())
    i = 1
    for key in keys:
        value = tags[key]
        params['Tags.member.{0}.Key'.format(i)] = key
        if value is not None:
            params['Tags.member.{0}.Value'.format(i)] = value
        i += 1


def _get_all_tags(conn, load_balancer_names=None):
    '''
    Retrieve all the metadata tags associated with your ELB(s).

    :type load_balancer_names: list
    :param load_balancer_names: An optional list of load balancer names.

    :rtype: list
    :return: A list of :class:`boto.ec2.elb.tag.Tag` objects
    '''
    params = {}
    if load_balancer_names:
        conn.build_list_params(params, load_balancer_names,
                               'LoadBalancerNames.member.%d')

    tags = conn.get_object(
        'DescribeTags',
        params,
        __utils__['boto_elb_tag.get_tag_descriptions'](),
        verb='POST'
    )
    if tags[load_balancer_names]:
        return tags[load_balancer_names]
    else:
        return None


def _add_tags(conn, load_balancer_names, tags):
    '''
    Create new metadata tags for the specified resource ids.

    :type load_balancer_names: list
    :param load_balancer_names: A list of load balancer names.

    :type tags: dict
    :param tags: A dictionary containing the name/value pairs.
                 If you want to create only a tag name, the
                 value for that tag should be the empty string
                 (e.g. '').
    '''
    params = {}
    conn.build_list_params(params, load_balancer_names,
                           'LoadBalancerNames.member.%d')
    _build_tag_param_list(params, tags)
    return conn.get_status('AddTags', params, verb='POST')


def _remove_tags(conn, load_balancer_names, tags):
    '''
    Delete metadata tags for the specified resource ids.

    :type load_balancer_names: list
    :param load_balancer_names: A list of load balancer names.

    :type tags: list
    :param tags: A list containing just tag names for the tags to be
                 deleted.
    '''
    params = {}
    conn.build_list_params(params, load_balancer_names,
                           'LoadBalancerNames.member.%d')
    conn.build_list_params(params, tags,
                           'Tags.member.%d.Key')
    return conn.get_status('RemoveTags', params, verb='POST')<|MERGE_RESOLUTION|>--- conflicted
+++ resolved
@@ -500,11 +500,6 @@
     '''
     Set attributes on an ELB.
 
-<<<<<<< HEAD
-    CLI example to set attributes on an ELB:
-
-    .. code-block:: bash
-=======
     name (string)
         Name of the ELB instance to set attributes for
 
@@ -536,8 +531,9 @@
             enabled (bool)
                 Enable cross-zone load balancing.
 
-    CLI example to set attributes on an ELB::
->>>>>>> 38fbcf86
+    CLI example to set attributes on an ELB:
+
+    .. code-block:: bash
 
         salt myminion boto_elb.set_attributes myelb '{"access_log": {"enabled": "true", "s3_bucket_name": "mybucket", "s3_bucket_prefix": "mylogs/", "emit_interval": "5"}}' region=us-east-1
     '''
