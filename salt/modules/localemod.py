# -*- coding: utf-8 -*-
'''
Module for managing locales on POSIX-like systems.
'''
from __future__ import absolute_import

# Import python libs
import logging
import re
import os

# Import salt libs
import salt.utils
import salt.ext.six as six
from salt.exceptions import CommandExecutionError

log = logging.getLogger(__name__)

# Define the module's virtual name
__virtualname__ = 'locale'


def __virtual__():
    '''
    Only work on POSIX-like systems
    '''
    if salt.utils.is_windows():
        return False
    return __virtualname__


def _parse_localectl():
    '''
    Get the 'System Locale' parameters from localectl
    '''
    ret = {}
    for line in __salt__['cmd.run']('localectl').splitlines():
        cols = [x.strip() for x in line.split(':', 1)]
        if len(cols) > 1:
            cur_param = cols.pop(0)
        if cur_param == 'System Locale':
            try:
                key, val = re.match('^([A-Z_]+)=(.*)$', cols[0]).groups()
            except AttributeError:
                log.error('Odd locale parameter "{0}" detected in localectl '
                          'output. This should not happen. localectl should '
                          'catch this. You should probably investigate what '
                          'caused this.'.format(cols[0]))
            else:
                ret[key] = val.replace('"', '')
    return ret


def _localectl_get():
    '''
    Use systemd's localectl command to get the current locale
    '''
    return _parse_localectl().get('LANG', '')


def _localectl_set(locale=''):
    '''
    Use systemd's localectl command to set the LANG locale parameter, making
    sure not to trample on other params that have been set.
    '''
    locale_params = _parse_localectl()
    locale_params['LANG'] = str(locale)
    args = ' '.join(['{0}="{1}"'.format(k, v)
                     for k, v in six.iteritems(locale_params)])
    cmd = 'localectl set-locale {0}'.format(args)
    return __salt__['cmd.retcode'](cmd, python_shell=False) == 0


def list_avail():
    '''
    Lists available (compiled) locales

    CLI Example:

    .. code-block:: bash

        salt '*' locale.list_avail
    '''
    cmd = 'locale -a'
    out = __salt__['cmd.run'](cmd).split('\n')
    return out


def get_locale():
    '''
    Get the current system locale

    CLI Example:

    .. code-block:: bash

        salt '*' locale.get_locale
    '''
    cmd = ''
    if 'Arch' in __grains__['os_family']:
        return _localectl_get()
    elif 'RedHat' in __grains__['os_family']:
        cmd = 'grep "^LANG=" /etc/sysconfig/i18n'
    elif 'Debian' in __grains__['os_family']:
        cmd = 'grep "^LANG=" /etc/default/locale'
    elif 'Gentoo' in __grains__['os_family']:
        cmd = 'eselect --brief locale show'
        return __salt__['cmd.run'](cmd).strip()

    try:
        return __salt__['cmd.run'](cmd).split('=')[1].replace('"', '')
    except IndexError:
        return ''


def set_locale(locale):
    '''
    Sets the current system locale

    CLI Example:

    .. code-block:: bash

        salt '*' locale.set_locale 'en_US.UTF-8'
    '''
    if 'Arch' in __grains__['os_family']:
        return _localectl_set(locale)
    elif 'RedHat' in __grains__['os_family']:
        if not __salt__['file.file_exists']('/etc/sysconfig/i18n'):
            __salt__['file.touch']('/etc/sysconfig/i18n')
        if __salt__['cmd.retcode']('grep "^LANG=" /etc/sysconfig/i18n') != 0:
            __salt__['file.append']('/etc/sysconfig/i18n',
                                    '"\nLANG={0}"'.format(locale))
        else:
            __salt__['file.replace'](
                '/etc/sysconfig/i18n', '^LANG=.*', 'LANG="{0}"'.format(locale)
            )
    elif 'Debian' in __grains__['os_family']:
        __salt__['file.replace'](
            '/etc/default/locale', '^LANG=.*', 'LANG="{0}"'.format(locale)
        )
        if __salt__['cmd.retcode']('grep "^LANG=" /etc/default/locale') != 0:
            __salt__['file.append']('/etc/default/locale',
                                    '\nLANG="{0}"'.format(locale))
    elif 'Gentoo' in __grains__['os_family']:
        cmd = 'eselect --brief locale set {0}'.format(locale)
        return __salt__['cmd.retcode'](cmd, python_shell=False) == 0

    return True


def _split_locale(locale):
    '''
    Split a locale specifier.  The general format is

    language[_territory][.codeset][@modifier] [charmap]

    For example:

    ca_ES.UTF-8@valencia UTF-8
    '''
    def split(st, char):
        '''
        Split a string `st` once by `char`; always return a two-element list
        even if the second element is empty.
        '''
        split_st = st.split(char, 1)
        if len(split_st) == 1:
            split_st.append('')
        return split_st

    parts = {}
    work_st, parts['charmap'] = split(locale, ' ')
    work_st, parts['modifier'] = split(work_st, '@')
    work_st, parts['codeset'] = split(work_st, '.')
    parts['language'], parts['territory'] = split(work_st, '_')
    return parts


def _join_locale(parts):
    '''
    Join a locale specifier split in the format returned by _split_locale.
    '''
    locale = parts['language']
    if parts.get('territory'):
        locale += '_' + parts['territory']
    if parts.get('codeset'):
        locale += '.' + parts['codeset']
    if parts.get('modifier'):
        locale += '@' + parts['modifier']
    if parts.get('charmap'):
        locale += ' ' + parts['charmap']
    return locale


def _normalize_locale(locale):
    '''
    Format a locale specifier according to the format returned by `locale -a`.
    '''
    parts = _split_locale(locale)
    parts['territory'] = parts['territory'].upper()
    parts['codeset'] = parts['codeset'].lower().replace('-', '')
    parts['charmap'] = ''
    return _join_locale(parts)


def avail(locale):
    '''
    Check if a locale is available.

    .. versionadded:: 2014.7.0

    CLI Example:

    .. code-block:: bash

        salt '*' locale.avail 'en_US.UTF-8'
    '''
    try:
        normalized_locale = _normalize_locale(locale)
    except IndexError:
        log.error('Unable to validate locale "{0}"'.format(locale))
        return False
    avail_locales = __salt__['locale.list_avail']()
    locale_exists = next((True for x in avail_locales
       if _normalize_locale(x.strip()) == normalized_locale), False)
    return locale_exists


def gen_locale(locale, **kwargs):
    '''
    Generate a locale. Options:

    verbose
        Show extra warnings about errors that are normally ignored.

    .. versionadded:: 2014.7.0

    :param locale: Any locale listed in /usr/share/i18n/locales or
        /usr/share/i18n/SUPPORTED for debian and gentoo based distros

    CLI Example:

    .. code-block:: bash

        salt '*' locale.gen_locale en_US.UTF-8
        salt '*' locale.gen_locale 'en_IE@euro ISO-8859-15'
    '''
    on_debian = __grains__.get('os') == 'Debian'
    on_ubuntu = __grains__.get('os') == 'Ubuntu'
    on_gentoo = __grains__.get('os_family') == 'Gentoo'
    on_suse = __grains__.get('os_family') == 'Suse'
<<<<<<< HEAD
=======
    locale_info = _split_locale(locale)
>>>>>>> 5f6eb22f

    if on_debian or on_gentoo:  # file-based search
        search = '/usr/share/i18n/SUPPORTED'
        valid = __salt__['file.search'](search, '^{0}$'.format(locale))
    else:  # directory-based search
<<<<<<< HEAD
        search_parts = _split_locale(locale)
        search_parts['codeset'] = ''
        search_parts['charmap'] = ''
        search_locale = _join_locale(search_parts)

        if on_suse:
            search = '/usr/share/locales'
        else:
            search = '/usr/share/i18n/locales'
        try:
            valid = search_locale in os.listdir(search)
        except OSError:
            return False
=======
        if on_suse:
            search = '/usr/share/locale'
        else:
            search = '/usr/share/i18n/locales'
        try:
            valid = "{0}_{1}".format(locale_info['language'],
                                     locale_info['territory']) in os.listdir(search)
        except OSError, ex:
            log.error(ex)
            raise CommandExecutionError("Locale \"{0}\" is not available.".format(locale))
>>>>>>> 5f6eb22f

    if not valid:
        log.error('The provided locale "{0}" is not found in {1}'.format(locale, search))
        return False

    if on_debian or on_gentoo:
        __salt__['file.replace'](
            '/etc/locale.gen',
            r'^#\s*{0}$'.format(locale),
            '{0}'.format(locale),
            append_if_not_found=True
        )
    elif on_ubuntu:
        __salt__['file.touch'](
            '/var/lib/locales/supported.d/{0}'.format(locale_info['language'])
        )
        __salt__['file.replace'](
            '/var/lib/locales/supported.d/{0}'.format(locale_info['language']),
            locale,
            locale,
            append_if_not_found=True
        )

    if salt.utils.which("locale-gen") is not None:
        cmd = ['locale-gen']
        if on_gentoo:
            cmd.append('--generate')
        if not on_ubuntu:
            cmd.append(locale)
    elif salt.utils.which("localedef") is not None:
        cmd = ['localedef', '--force',
               '-i', "{0}_{1}".format(locale_info['language'], locale_info['territory']),
               '-f', locale_info['codeset'],
               locale]
        cmd.append(kwargs.get('verbose', False) and '--verbose' or '--quiet')
    else:
        raise CommandExecutionError(
            'Command "locale-gen" or "localedef" was not found on this system.')

    res = __salt__['cmd.run_all'](cmd)
    if res['retcode']:
        log.error(res['stderr'])

    if kwargs.get('verbose'):
        return res
    else:
        return res['retcode']<|MERGE_RESOLUTION|>--- conflicted
+++ resolved
@@ -250,30 +250,12 @@
     on_ubuntu = __grains__.get('os') == 'Ubuntu'
     on_gentoo = __grains__.get('os_family') == 'Gentoo'
     on_suse = __grains__.get('os_family') == 'Suse'
-<<<<<<< HEAD
-=======
     locale_info = _split_locale(locale)
->>>>>>> 5f6eb22f
 
     if on_debian or on_gentoo:  # file-based search
         search = '/usr/share/i18n/SUPPORTED'
         valid = __salt__['file.search'](search, '^{0}$'.format(locale))
     else:  # directory-based search
-<<<<<<< HEAD
-        search_parts = _split_locale(locale)
-        search_parts['codeset'] = ''
-        search_parts['charmap'] = ''
-        search_locale = _join_locale(search_parts)
-
-        if on_suse:
-            search = '/usr/share/locales'
-        else:
-            search = '/usr/share/i18n/locales'
-        try:
-            valid = search_locale in os.listdir(search)
-        except OSError:
-            return False
-=======
         if on_suse:
             search = '/usr/share/locale'
         else:
@@ -284,7 +266,6 @@
         except OSError, ex:
             log.error(ex)
             raise CommandExecutionError("Locale \"{0}\" is not available.".format(locale))
->>>>>>> 5f6eb22f
 
     if not valid:
         log.error('The provided locale "{0}" is not found in {1}'.format(locale, search))
