# -*- coding: utf-8 -*-
'''
A dead simple module wrapping calls to the Chocolatey package manager
(http://chocolatey.org)

.. versionadded:: 2014.1.0
'''
from __future__ import absolute_import, print_function, unicode_literals

# Import python libs
import logging
import os
import re
import tempfile
from requests.structures import CaseInsensitiveDict

# Import salt libs
import salt.utils.data
import salt.utils.platform
from salt.utils.versions import LooseVersion as _LooseVersion
from salt.exceptions import CommandExecutionError, CommandNotFoundError, \
    SaltInvocationError


log = logging.getLogger(__name__)

__func_alias__ = {
    'list_': 'list'
}


def __virtual__():
    '''
    Confirm this module is on a Windows system running Vista or later.

    While it is possible to make Chocolatey run under XP and Server 2003 with
    an awful lot of hassle (e.g. SSL is completely broken), the PowerShell shim
    for simulating UAC forces a GUI prompt, and is not compatible with
    salt-minion running as SYSTEM.
    '''
    if not salt.utils.platform.is_windows():
        return (False, 'Cannot load module chocolatey: Chocolatey requires '
                       'Windows')

    if __grains__['osrelease'] in ('XP', '2003Server'):
        return (False, 'Cannot load module chocolatey: Chocolatey requires '
                       'Windows Vista or later')

    return 'chocolatey'


def _clear_context():
    '''
    Clear variables stored in __context__. Run this function when a new version
    of chocolatey is installed.
    '''
    for var in (x for x in __context__ if x.startswith('chocolatey.')):
        __context__.pop(var)


def _yes():
    '''
    Returns ['--yes'] if on v0.9.9.0 or later, otherwise returns an empty list
    '''
    if 'chocolatey._yes' in __context__:
        return __context__['chocolatey._yes']
    if _LooseVersion(chocolatey_version()) >= _LooseVersion('0.9.9'):
        answer = ['--yes']
    else:
        answer = []
    __context__['chocolatey._yes'] = answer
    return __context__['chocolatey._yes']


def _no_progress():
    '''
    Returns ['--no-progress'] if on v0.10.4 or later, otherwise returns an
    empty list
    '''
    if 'chocolatey._no_progress' in __context__:
        return __context__['chocolatey._no_progress']
    if _LooseVersion(chocolatey_version()) >= _LooseVersion('0.10.4'):
        answer = ['--no-progress']
    else:
        log.warning('--no-progress unsupported in choco < 0.10.4')
        answer = []
    __context__['chocolatey._no_progress'] = answer
    return __context__['chocolatey._no_progress']


def _find_chocolatey():
    '''
    Returns the full path to chocolatey.bat on the host.
    '''
    # Check context
    if 'chocolatey._path' in __context__:
        return __context__['chocolatey._path']

    # Check the path
    choc_path = __salt__['cmd.which']('chocolatey.exe')
    if choc_path:
        __context__['chocolatey._path'] = choc_path
        return __context__['chocolatey._path']

    # Check in common locations
    choc_defaults = [
        os.path.join(os.environ.get('ProgramData'), 'Chocolatey', 'bin', 'chocolatey.exe'),
        os.path.join(os.environ.get('SystemDrive'), 'Chocolatey', 'bin', 'chocolatey.bat')]
    for choc_exe in choc_defaults:
        if os.path.isfile(choc_exe):
            __context__['chocolatey._path'] = choc_exe
            return __context__['chocolatey._path']

    # Not installed, raise an error
    err = ('Chocolatey not installed. Use chocolatey.bootstrap to '
            'install the Chocolatey package manager.')
    raise CommandExecutionError(err)


def chocolatey_version():
    '''
    Returns the version of Chocolatey installed on the minion.

    CLI Example:

    .. code-block:: bash

        salt '*' chocolatey.chocolatey_version
    '''
    if 'chocolatey._version' in __context__:
        return __context__['chocolatey._version']

    cmd = [_find_chocolatey()]
    cmd.append('-v')
    out = __salt__['cmd.run'](cmd, python_shell=False)
    __context__['chocolatey._version'] = out

    return __context__['chocolatey._version']


def bootstrap(force=False):
    '''
    Download and install the latest version of the Chocolatey package manager
    via the official bootstrap.

    Chocolatey requires Windows PowerShell and the .NET v4.0 runtime. Depending
    on the host's version of Windows, chocolatey.bootstrap will attempt to
    ensure these prerequisites are met by downloading and executing the
    appropriate installers from Microsoft.

    Note that if PowerShell is installed, you may have to restart the host
    machine for Chocolatey to work.

    force
        Run the bootstrap process even if Chocolatey is found in the path.

    CLI Example:

    .. code-block:: bash

        salt '*' chocolatey.bootstrap
        salt '*' chocolatey.bootstrap force=True
    '''
    # Check if Chocolatey is already present in the path
    try:
        choc_path = _find_chocolatey()
    except CommandExecutionError:
        choc_path = None
    if choc_path and not force:
        return 'Chocolatey found at {0}'.format(choc_path)

    # The following lookup tables are required to determine the correct
    # download required to install PowerShell. That's right, there's more
    # than one! You're welcome.
    ps_downloads = {
        ('Vista', 'x86'): 'http://download.microsoft.com/download/A/7/5/A75BC017-63CE-47D6-8FA4-AFB5C21BAC54/Windows6.0-KB968930-x86.msu',
        ('Vista', 'AMD64'): 'http://download.microsoft.com/download/3/C/8/3C8CF51E-1D9D-4DAA-AAEA-5C48D1CD055C/Windows6.0-KB968930-x64.msu',
        ('2008Server', 'x86'): 'http://download.microsoft.com/download/F/9/E/F9EF6ACB-2BA8-4845-9C10-85FC4A69B207/Windows6.0-KB968930-x86.msu',
        ('2008Server', 'AMD64'): 'http://download.microsoft.com/download/2/8/6/28686477-3242-4E96-9009-30B16BED89AF/Windows6.0-KB968930-x64.msu'
    }

    # It took until .NET v4.0 for Microsoft got the hang of making installers,
    # this should work under any version of Windows
    net4_url = 'http://download.microsoft.com/download/1/B/E/1BE39E79-7E39-46A3-96FF-047F95396215/dotNetFx40_Full_setup.exe'

    temp_dir = tempfile.gettempdir()

    # Check if PowerShell is installed. This should be the case for every
    # Windows release following Server 2008.
    ps_path = 'C:\\Windows\\SYSTEM32\\WindowsPowerShell\\v1.0\\powershell.exe'

    if not __salt__['cmd.has_exec'](ps_path):
        if (__grains__['osrelease'], __grains__['cpuarch']) in ps_downloads:
            # Install the appropriate release of PowerShell v2.0
            url = ps_downloads[(__grains__['osrelease'], __grains__['cpuarch'])]
            dest = os.path.join(temp_dir, 'powershell.exe')
            __salt__['cp.get_url'](url, dest)
            cmd = [dest, '/quiet', '/norestart']
            result = __salt__['cmd.run_all'](cmd, python_shell=False)
            if result['retcode'] != 0:
                err = ('Installing Windows PowerShell failed. Please run the '
                       'installer GUI on the host to get a more specific '
                       'reason.')
                raise CommandExecutionError(err)
        else:
            err = 'Windows PowerShell not found'
            raise CommandNotFoundError(err)

    # Run the .NET Framework 4 web installer
    dest = os.path.join(temp_dir, 'dotnet4.exe')
    __salt__['cp.get_url'](net4_url, dest)
    cmd = [dest, '/q', '/norestart']
    result = __salt__['cmd.run_all'](cmd, python_shell=False)
    if result['retcode'] != 0:
        err = ('Installing .NET v4.0 failed. Please run the installer GUI on '
               'the host to get a more specific reason.')
        raise CommandExecutionError(err)

    # Run the Chocolatey bootstrap.
    cmd = (
        '{0} -NoProfile -ExecutionPolicy unrestricted '
        '-Command "iex ((new-object net.webclient).'
        'DownloadString(\'https://chocolatey.org/install.ps1\'))" '
        '&& SET PATH=%PATH%;%systemdrive%\\chocolatey\\bin'
        .format(ps_path)
    )
    result = __salt__['cmd.run_all'](cmd, python_shell=True)

    if result['retcode'] != 0:
        err = 'Bootstrapping Chocolatey failed: {0}'.format(result['stderr'])
        raise CommandExecutionError(err)

    return result['stdout']


def list_(narrow=None,
          all_versions=False,
          pre_versions=False,
          source=None,
          local_only=False,
          exact=False):
    '''
    Instructs Chocolatey to pull a vague package list from the repository.

    Args:

        narrow (str):
            Term used to narrow down results. Searches against
            name/description/tag. Default is None.

        all_versions (bool):
            Display all available package versions in results. Default is False.

        pre_versions (bool):
            Display pre-release packages in results. Default is False.

        source (str):
            Chocolatey repository (directory, share or remote URL feed) the
            package comes from. Defaults to the official Chocolatey feed if
            None is passed. Default is None.

        local_only (bool):
            Display packages only installed locally. Default is False.

        exact (bool):
            Display only packages that match ``narrow`` exactly. Default is
            False.

            .. versionadded:: 2017.7.0

    Returns:
        dict: A dictionary of results.

    CLI Example:

    .. code-block:: bash

        salt '*' chocolatey.list <narrow>
        salt '*' chocolatey.list <narrow> all_versions=True
    '''
    choc_path = _find_chocolatey()
    cmd = [choc_path, 'list']
    if narrow:
        cmd.append(narrow)
    if salt.utils.data.is_true(all_versions):
        cmd.append('--allversions')
    if salt.utils.data.is_true(pre_versions):
        cmd.append('--prerelease')
    if source:
        cmd.extend(['--source', source])
    if local_only:
        cmd.append('--local-only')
    if exact:
        cmd.append('--exact')

    # This is needed to parse the output correctly
    cmd.append('--limit-output')

    result = __salt__['cmd.run_all'](cmd, python_shell=False)

<<<<<<< HEAD
    # Chocolatey introduced Enhanced Exit Codes starting with version 0.10.12
    # Exit Code 2 means there were no results, but is not a failure
    # This may start to effect other functions in the future as Chocolatey
    # moves more functions to this new paradigm
    # https://github.com/chocolatey/choco/issues/1758
    if result['retcode'] not in [0, 2]:
        raise CommandExecutionError(
            'Running chocolatey failed: {0}'.format(result['stdout'])
        )
=======
    if result['retcode'] != 0:
        err = 'Running chocolatey failed: {0}'.format(result['stdout'])
        raise CommandExecutionError(err)
>>>>>>> 2c42e4dd

    ret = CaseInsensitiveDict({})
    pkg_re = re.compile(r'(\S+)\|(\S+)')
    for line in result['stdout'].split('\n'):
        if line.startswith("No packages"):
            return ret
        for name, ver in pkg_re.findall(line):
            if 'chocolatey' in name:
                continue
            if name not in ret:
                ret[name] = []
            ret[name].append(ver)

    return ret


def list_webpi():
    '''
    Instructs Chocolatey to pull a full package list from the Microsoft Web PI
    repository.

    Returns:
        str: List of webpi packages

    CLI Example:

    .. code-block:: bash

        salt '*' chocolatey.list_webpi
    '''
    choc_path = _find_chocolatey()
    cmd = [choc_path, 'list', '--source', 'webpi']
    result = __salt__['cmd.run_all'](cmd, python_shell=False)

    if result['retcode'] != 0:
        err = 'Running chocolatey failed: {0}'.format(result['stdout'])
        raise CommandExecutionError(err)

    return result['stdout']


def list_windowsfeatures():
    '''
    Instructs Chocolatey to pull a full package list from the Windows Features
    list, via the Deployment Image Servicing and Management tool.

    Returns:
        str: List of Windows Features

    CLI Example:

    .. code-block:: bash

        salt '*' chocolatey.list_windowsfeatures
    '''
    choc_path = _find_chocolatey()
    cmd = [choc_path, 'list', '--source', 'windowsfeatures']
    result = __salt__['cmd.run_all'](cmd, python_shell=False)

    if result['retcode'] != 0:
        err = 'Running chocolatey failed: {0}'.format(result['stdout'])
        raise CommandExecutionError(err)

    return result['stdout']


def install(name,
            version=None,
            source=None,
            force=False,
            pre_versions=False,
            install_args=None,
            override_args=False,
            force_x86=False,
            package_args=None,
            allow_multiple=False,
            execution_timeout=None):
    '''
    Instructs Chocolatey to install a package.

    Args:

        name (str):
            The name of the package to be installed. Only accepts a single
            argument. Required.

        version (str):
            Install a specific version of the package. Defaults to latest
            version. Default is None.

        source (str):
            Chocolatey repository (directory, share or remote URL feed) the
            package comes from. Defaults to the official Chocolatey feed.
            Default is None.

            Alternate Sources:

            - cygwin
            - python
            - ruby
            - webpi
            - windowsfeatures

        force (bool):
            Reinstall the current version of an existing package. Do not use
            with ``allow_multiple``. Default is False.

        pre_versions (bool):
            Include pre-release packages. Default is False.

        install_args (str):
            A list of install arguments you want to pass to the installation
            process i.e product key or feature list. Default is None.

        override_args (bool):
            Set to true if you want to override the original install arguments
            (for the native installer) in the package and use your own. When
            this is set to False install_args will be appended to the end of the
            default arguments. Default is None.

        force_x86 (bool):
            Force x86 (32bit) installation on 64 bit systems. Default is False.

        package_args (str):
            Arguments you want to pass to the package. Default is None.

        allow_multiple (bool):
            Allow multiple versions of the package to be installed. Do not use
            with ``force``. Does not work with all packages. Default is False.

            .. versionadded:: 2017.7.0

        execution_timeout (str):
        Chocolatey execution timeout value you want to pass to the installation process. Default is None.

            .. versionadded:: 2018.3.0

    Returns:
        str: The output of the ``chocolatey`` command

    CLI Example:

    .. code-block:: bash

        salt '*' chocolatey.install <package name>
        salt '*' chocolatey.install <package name> version=<package version>
        salt '*' chocolatey.install <package name> install_args=<args> override_args=True
    '''
    if force and allow_multiple:
        raise SaltInvocationError(
            'Cannot use \'force\' in conjunction with \'allow_multiple\'')

    choc_path = _find_chocolatey()
    # chocolatey helpfully only supports a single package argument
    # CORRECTION: it also supports multiple package names separated by spaces
    # but any additional arguments apply to ALL packages specified
    cmd = [choc_path, 'install', name]
    if version:
        cmd.extend(['--version', version])
    if source:
        cmd.extend(['--source', source])
    if salt.utils.data.is_true(force):
        cmd.append('--force')
    if salt.utils.data.is_true(pre_versions):
        cmd.append('--prerelease')
    if install_args:
        cmd.extend(['--installarguments', install_args])
    if override_args:
        cmd.append('--overridearguments')
    if force_x86:
        cmd.append('--forcex86')
    if package_args:
        cmd.extend(['--packageparameters', package_args])
    if allow_multiple:
        cmd.append('--allow-multiple')
    if execution_timeout:
        cmd.extend(['--execution-timeout', execution_timeout])

    # Salt doesn't need to see the progress
    cmd.extend(_no_progress())
    cmd.extend(_yes())

    result = __salt__['cmd.run_all'](cmd, python_shell=False)

    if result['retcode'] not in [0, 1641, 3010]:
        err = 'Running chocolatey failed: {0}'.format(result['stdout'])
        raise CommandExecutionError(err)

    if name == 'chocolatey':
        _clear_context()

    return result['stdout']


def install_cygwin(name, install_args=None, override_args=False):
    '''
    Instructs Chocolatey to install a package via Cygwin.

    name
        The name of the package to be installed. Only accepts a single argument.

    install_args
        A list of install arguments you want to pass to the installation process
        i.e product key or feature list

    override_args
        Set to true if you want to override the original install arguments (for
        the native installer) in the package and use your own. When this is set
        to False install_args will be appended to the end of the default
        arguments

    CLI Example:

    .. code-block:: bash

        salt '*' chocolatey.install_cygwin <package name>
        salt '*' chocolatey.install_cygwin <package name> install_args=<args> override_args=True
    '''
    return install(name,
                   source='cygwin',
                   install_args=install_args,
                   override_args=override_args)


def install_gem(name, version=None, install_args=None, override_args=False):
    '''
    Instructs Chocolatey to install a package via Ruby's Gems.

    name
        The name of the package to be installed. Only accepts a single argument.

    version
        Install a specific version of the package. Defaults to latest version
        available.

    install_args
        A list of install arguments you want to pass to the installation process
        i.e product key or feature list

    override_args
        Set to true if you want to override the original install arguments (for
        the native installer) in the package and use your own. When this is set
        to False install_args will be appended to the end of the default
        arguments


    CLI Example:

    .. code-block:: bash

        salt '*' chocolatey.install_gem <package name>
        salt '*' chocolatey.install_gem <package name> version=<package version>
        salt '*' chocolatey.install_gem <package name> install_args=<args> override_args=True
    '''
    return install(name,
                   version=version,
                   source='ruby',
                   install_args=install_args,
                   override_args=override_args)


def install_missing(name, version=None, source=None):
    '''
    Instructs Chocolatey to install a package if it doesn't already exist.

    .. versionchanged:: 2014.7.0
        If the minion has Chocolatey >= 0.9.8.24 installed, this function calls
        :mod:`chocolatey.install <salt.modules.chocolatey.install>` instead, as
        ``installmissing`` is deprecated as of that version and will be removed
        in Chocolatey 1.0.

    name
        The name of the package to be installed. Only accepts a single argument.

    version
        Install a specific version of the package. Defaults to latest version
        available.

    source
        Chocolatey repository (directory, share or remote URL feed) the package
        comes from. Defaults to the official Chocolatey feed.

    CLI Example:

    .. code-block:: bash

        salt '*' chocolatey.install_missing <package name>
        salt '*' chocolatey.install_missing <package name> version=<package version>
    '''
    if _LooseVersion(chocolatey_version()) >= _LooseVersion('0.9.8.24'):
        log.warning('installmissing is deprecated, using install')
        return install(name, version=version)

    # chocolatey helpfully only supports a single package argument
    cmd = [_find_chocolatey(), 'installmissing', name]
    if version:
        cmd.extend(['--version', version])
    if source:
        cmd.extend(['--source', source])
    # Shouldn't need this as this code should never run on v0.9.9 and newer
    cmd.extend(_yes())
    result = __salt__['cmd.run_all'](cmd, python_shell=False)

    if result['retcode'] != 0:
        err = 'Running chocolatey failed: {0}'.format(result['stdout'])
        raise CommandExecutionError(err)

    return result['stdout']


def install_python(name, version=None, install_args=None, override_args=False):
    '''
    Instructs Chocolatey to install a package via Python's easy_install.

    name
        The name of the package to be installed. Only accepts a single argument.

    version
        Install a specific version of the package. Defaults to latest version
        available.

    install_args
        A list of install arguments you want to pass to the installation process
        i.e product key or feature list

    override_args
        Set to true if you want to override the original install arguments (for
        the native installer) in the package and use your own. When this is set
        to False install_args will be appended to the end of the default
        arguments

    CLI Example:

    .. code-block:: bash

        salt '*' chocolatey.install_python <package name>
        salt '*' chocolatey.install_python <package name> version=<package version>
        salt '*' chocolatey.install_python <package name> install_args=<args> override_args=True
    '''
    return install(name,
                   version=version,
                   source='python',
                   install_args=install_args,
                   override_args=override_args)


def install_windowsfeatures(name):
    '''
    Instructs Chocolatey to install a Windows Feature via the Deployment Image
    Servicing and Management tool.

    name
        The name of the feature to be installed. Only accepts a single argument.

    CLI Example:

    .. code-block:: bash

        salt '*' chocolatey.install_windowsfeatures <package name>
    '''
    return install(name, source='windowsfeatures')


def install_webpi(name, install_args=None, override_args=False):
    '''
    Instructs Chocolatey to install a package via the Microsoft Web PI service.

    name
        The name of the package to be installed. Only accepts a single argument.

    install_args
        A list of install arguments you want to pass to the installation process
        i.e product key or feature list

    override_args
        Set to true if you want to override the original install arguments (for
        the native installer) in the package and use your own. When this is set
        to False install_args will be appended to the end of the default
        arguments

    CLI Example:

    .. code-block:: bash

        salt '*' chocolatey.install_webpi <package name>
        salt '*' chocolatey.install_webpi <package name> install_args=<args> override_args=True
    '''
    return install(name,
                   source='webpi',
                   install_args=install_args,
                   override_args=override_args)


def uninstall(name, version=None, uninstall_args=None, override_args=False):
    '''
    Instructs Chocolatey to uninstall a package.

    name
        The name of the package to be uninstalled. Only accepts a single
        argument.

    version
        Uninstalls a specific version of the package. Defaults to latest version
        installed.

    uninstall_args
        A list of uninstall arguments you want to pass to the uninstallation
        process i.e product key or feature list

    override_args
        Set to true if you want to override the original uninstall arguments
        (for the native uninstaller) in the package and use your own. When this
        is set to False uninstall_args will be appended to the end of the
        default arguments

    CLI Example:

    .. code-block:: bash

        salt '*' chocolatey.uninstall <package name>
        salt '*' chocolatey.uninstall <package name> version=<package version>
        salt '*' chocolatey.uninstall <package name> version=<package version> uninstall_args=<args> override_args=True
    '''
    # chocolatey helpfully only supports a single package argument
    cmd = [_find_chocolatey(), 'uninstall', name]
    if version:
        cmd.extend(['--version', version])
    if uninstall_args:
        cmd.extend(['--uninstallarguments', uninstall_args])
    if override_args:
        cmd.extend(['--overridearguments'])
    cmd.extend(_yes())
    result = __salt__['cmd.run_all'](cmd, python_shell=False)

    if result['retcode'] not in [0, 1605, 1614, 1641]:
        err = 'Running chocolatey failed: {0}'.format(result['stdout'])
        raise CommandExecutionError(err)

    return result['stdout']


def upgrade(name,
            version=None,
            source=None,
            force=False,
            pre_versions=False,
            install_args=None,
            override_args=False,
            force_x86=False,
            package_args=None):
    '''
    .. versionadded:: 2016.3.4

    Instructs Chocolatey to upgrade packages on the system. (update is being
    deprecated). This command will install the package if not installed.

    Args:

        name (str):
            The name of the package to update, or "all" to update everything
            installed on the system.

        version (str):
            Install a specific version of the package. Defaults to latest
            version.

        source (str):
            Chocolatey repository (directory, share or remote URL feed) the
            package comes from. Defaults to the official Chocolatey feed.

        force (bool):
            Reinstall the **same** version already installed

        pre_versions (bool):
            Include pre-release packages in comparison. Defaults to False.

        install_args (str):
            A list of install arguments you want to pass to the installation
            process i.e product key or feature list

        override_args (str):
            Set to true if you want to override the original install arguments
            (for the native installer) in the package and use your own. When
            this is set to False install_args will be appended to the end of the
            default arguments

        force_x86
            Force x86 (32bit) installation on 64 bit systems. Defaults to false.

        package_args
            A list of arguments you want to pass to the package

    Returns:
        str: Results of the ``chocolatey`` command

    CLI Example:

    .. code-block:: bash

        salt "*" chocolatey.upgrade all
        salt "*" chocolatey.upgrade <package name> pre_versions=True
    '''
    # chocolatey helpfully only supports a single package argument
    cmd = [_find_chocolatey(), 'upgrade', name]
    if version:
        cmd.extend(['--version', version])
    if source:
        cmd.extend(['--source', source])
    if salt.utils.data.is_true(force):
        cmd.append('--force')
    if salt.utils.data.is_true(pre_versions):
        cmd.append('--prerelease')
    if install_args:
        cmd.extend(['--installarguments', install_args])
    if override_args:
        cmd.append('--overridearguments')
    if force_x86:
        cmd.append('--forcex86')
    if package_args:
        cmd.extend(['--packageparameters', package_args])

    # Salt doesn't need to see the progress
    cmd.extend(_no_progress())
    cmd.extend(_yes())

    result = __salt__['cmd.run_all'](cmd, python_shell=False)

    if result['retcode'] not in [0, 1641, 3010]:
        err = 'Running chocolatey failed: {0}'.format(result['stdout'])
        raise CommandExecutionError(err)

    return result['stdout']


def update(name, source=None, pre_versions=False):
    '''
    Instructs Chocolatey to update packages on the system.

    name
        The name of the package to update, or "all" to update everything
        installed on the system.

    source
        Chocolatey repository (directory, share or remote URL feed) the package
        comes from. Defaults to the official Chocolatey feed.

    pre_versions
        Include pre-release packages in comparison. Defaults to False.

    CLI Example:

    .. code-block:: bash

        salt "*" chocolatey.update all
        salt "*" chocolatey.update <package name> pre_versions=True
    '''
    # chocolatey helpfully only supports a single package argument
    if _LooseVersion(chocolatey_version()) >= _LooseVersion('0.9.8.24'):
        log.warning('update is deprecated, using upgrade')
        return upgrade(name, source=source, pre_versions=pre_versions)

    cmd = [_find_chocolatey(), 'update', name]
    if source:
        cmd.extend(['--source', source])
    if salt.utils.data.is_true(pre_versions):
        cmd.append('--prerelease')

    # Salt doesn't need to see the progress
    cmd.extend(_no_progress())
    cmd.extend(_yes())

    result = __salt__['cmd.run_all'](cmd, python_shell=False)

    if result['retcode'] not in [0, 1641, 3010]:
        err = 'Running chocolatey failed: {0}'.format(result['stdout'])
        raise CommandExecutionError(err)

    return result['stdout']


def version(name, check_remote=False, source=None, pre_versions=False):
    '''
    Instructs Chocolatey to check an installed package version, and optionally
    compare it to one available from a remote feed.

    Args:

        name (str):
            The name of the package to check. Required.

        check_remote (bool):
            Get the version number of the latest package from the remote feed.
            Default is False.

        source (str):
            Chocolatey repository (directory, share or remote URL feed) the
            package comes from. Defaults to the official Chocolatey feed.
            Default is None.

        pre_versions (bool):
            Include pre-release packages in comparison. Default is False.

    Returns:
        dict: A dictionary of currently installed software and versions

    CLI Example:

    .. code-block:: bash

        salt "*" chocolatey.version <package name>
        salt "*" chocolatey.version <package name> check_remote=True
    '''
    installed = list_(narrow=name, local_only=True)

    packages = {}
    lower_name = name.lower()
    for pkg in installed:
        if lower_name in pkg.lower():
            packages[pkg] = installed[pkg]

    if check_remote:
        available = list_(narrow=name, pre_versions=pre_versions, source=source)

        for pkg in packages:
            packages[pkg] = {'installed': installed[pkg],
                             'available': available[pkg]}

    return packages


def add_source(name, source_location, username=None, password=None):
    '''
    Instructs Chocolatey to add a source.

    name
        The name of the source to be added as a chocolatey repository.

    source
        Location of the source you want to work with.

    username
        Provide username for chocolatey sources that need authentication
        credentials.

    password
        Provide password for chocolatey sources that need authentication
        credentials.

    CLI Example:

    .. code-block:: bash

        salt '*' chocolatey.add_source <source name> <source_location>
        salt '*' chocolatey.add_source <source name> <source_location> user=<user> password=<password>

    '''
    cmd = [_find_chocolatey(), 'sources', 'add', '--name', name, '--source', source_location]
    if username:
        cmd.extend(['--user', username])
    if password:
        cmd.extend(['--password', password])
    result = __salt__['cmd.run_all'](cmd, python_shell=False)

    if result['retcode'] != 0:
        err = 'Running chocolatey failed: {0}'.format(result['stdout'])
        raise CommandExecutionError(err)

    return result['stdout']


def _change_source_state(name, state):
    '''
    Instructs Chocolatey to change the state of a source.

    name
        Name of the repository to affect.

    state
        State in which you want the chocolatey repository.

    '''
    cmd = [_find_chocolatey(), 'source', state, '--name', name]
    result = __salt__['cmd.run_all'](cmd, python_shell=False)

    if result['retcode'] != 0:
        err = 'Running chocolatey failed: {0}'.format(result['stdout'])
        raise CommandExecutionError(err)

    return result['stdout']


def enable_source(name):
    '''
    Instructs Chocolatey to enable a source.

    name
        Name of the source repository to enable.

    CLI Example:

    .. code-block:: bash

        salt '*' chocolatey.enable_source <name>

    '''
    return _change_source_state(name, "enable")


def disable_source(name):
    '''
    Instructs Chocolatey to disable a source.

    name
        Name of the source repository to disable.

    CLI Example:

    .. code-block:: bash

        salt '*' chocolatey.disable_source <name>
    '''
    return _change_source_state(name, "disable")<|MERGE_RESOLUTION|>--- conflicted
+++ resolved
@@ -298,21 +298,15 @@
 
     result = __salt__['cmd.run_all'](cmd, python_shell=False)
 
-<<<<<<< HEAD
+
     # Chocolatey introduced Enhanced Exit Codes starting with version 0.10.12
     # Exit Code 2 means there were no results, but is not a failure
     # This may start to effect other functions in the future as Chocolatey
     # moves more functions to this new paradigm
     # https://github.com/chocolatey/choco/issues/1758
     if result['retcode'] not in [0, 2]:
-        raise CommandExecutionError(
-            'Running chocolatey failed: {0}'.format(result['stdout'])
-        )
-=======
-    if result['retcode'] != 0:
         err = 'Running chocolatey failed: {0}'.format(result['stdout'])
         raise CommandExecutionError(err)
->>>>>>> 2c42e4dd
 
     ret = CaseInsensitiveDict({})
     pkg_re = re.compile(r'(\S+)\|(\S+)')
