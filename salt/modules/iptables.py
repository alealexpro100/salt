# -*- coding: utf-8 -*-
'''
Support for iptables
'''
from __future__ import absolute_import

# Import python libs
import os
import re
import sys
import uuid
import shlex
import string

# Import salt libs
import salt.utils
from salt.state import STATE_INTERNAL_KEYWORDS as _STATE_INTERNAL_KEYWORDS
from salt.exceptions import SaltException


def __virtual__():
    '''
    Only load the module if iptables is installed
    '''
    if not salt.utils.which('iptables'):
        return False

    return True


def _iptables_cmd(family='ipv4'):
    '''
    Return correct command based on the family, e.g. ipv4 or ipv6
    '''
    if family == 'ipv6':
        return salt.utils.which('ip6tables')
    else:
        return salt.utils.which('iptables')


def _has_option(option, family='ipv4'):
    '''
    Return truth of whether iptables has `option`.  For example:

    .. code-block:: python

        _has_option('--wait')
        _has_option('--check', family='ipv6')
    '''
    cmd = '{0} --help'.format(_iptables_cmd(family))
    if option in __salt__['cmd.run'](cmd, output_loglevel='quiet'):
        return True
    return False


def _conf(family='ipv4'):
    '''
    Some distros have a specific location for config files
    '''
    if __grains__['os_family'] == 'RedHat':
        if family == 'ipv6':
            return '/etc/sysconfig/ip6tables'
        else:
            return '/etc/sysconfig/iptables'
    elif __grains__['os_family'] == 'Arch':
        if family == 'ipv6':
            return '/etc/iptables/ip6tables.rules'
        else:
            return '/etc/iptables/iptables.rules'
    elif __grains__['os_family'] == 'Debian':
        if family == 'ipv6':
            return '/etc/iptables/rules.v6'
        else:
            return '/etc/iptables/rules.v4'
    elif __grains__['os'] == 'Gentoo':
        if family == 'ipv6':
            return '/var/lib/ip6tables/rules-save'
        else:
            return '/var/lib/iptables/rules-save'
    else:
        return False


def version(family='ipv4'):
    '''
    Return version from iptables --version

    CLI Example:

    .. code-block:: bash

        salt '*' iptables.version

        IPv6:
        salt '*' iptables.version family=ipv6
    '''
    cmd = '{0} --version' . format(_iptables_cmd(family))
    out = __salt__['cmd.run'](cmd).split()
    return out[1]


def build_rule(table='filter', chain=None, command=None, position='', full=None, family='ipv4',
               **kwargs):
    '''
    Build a well-formatted iptables rule based on kwargs. Long options must be
    used (`--jump` instead of `-j`) because they will have the `--` added to
    them. A `table` and `chain` are not required, unless `full` is True.

    If `full` is `True`, then `table`, `chain` and `command` are required.
    `command` may be specified as either a short option ('I') or a long option
    (`--insert`). This will return the iptables command, exactly as it would
    be used from the command line.

    If a position is required (as with `-I` or `-D`), it may be specified as
    `position`. This will only be useful if `full` is True.

    If `connstate` is passed in, it will automatically be changed to `state`.

    CLI Examples:

    .. code-block:: bash

        salt '*' iptables.build_rule match=state \\
            connstate=RELATED,ESTABLISHED jump=ACCEPT

        salt '*' iptables.build_rule filter INPUT command=I position=3 \\
            full=True match=state state=RELATED,ESTABLISHED jump=ACCEPT

        salt '*' iptables.build_rule filter INPUT command=A \\
            full=True match=state state=RELATED,ESTABLISHED \\
            source='127.0.0.1' jump=ACCEPT

        .. Invert Rules
        salt '*' iptables.build_rule filter INPUT command=A \\
            full=True match=state state=RELATED,ESTABLISHED \\
            source='! 127.0.0.1' jump=ACCEPT

        salt '*' iptables.build_rule filter INPUT command=A \\
            full=True match=state state=RELATED,ESTABLISHED \\
            destination='not 127.0.0.1' jump=ACCEPT

        IPv6:
        salt '*' iptables.build_rule match=state \\
            connstate=RELATED,ESTABLISHED jump=ACCEPT \\
            family=ipv6
        salt '*' iptables.build_rule filter INPUT command=I position=3 \\
            full=True match=state state=RELATED,ESTABLISHED jump=ACCEPT \\
            family=ipv6

    '''
    if 'target' in kwargs:
        kwargs['jump'] = kwargs.pop('target')

    # Ignore name and state for this function
    kwargs.pop('name', None)
    kwargs.pop('state', None)

    for ignore in list(_STATE_INTERNAL_KEYWORDS) + ['chain', 'save', 'table']:
        if ignore in kwargs:
            del kwargs[ignore]

    rule = []
    proto = False
    bang_not_pat = re.compile(r'(!|not)\s?')

    def maybe_add_negation(arg):
        '''
        Will check if the defined argument is intended to be negated,
        (i.e. prefixed with '!' or 'not'), and add a '! ' to the rule.

        The prefix will be removed from the value in the kwargs dict.
        '''
        value = str(kwargs[arg])
        if value.startswith('!') or value.startswith('not'):
            kwargs[arg] = re.sub(bang_not_pat, '', value)
            return '! '
        return ''

    if 'if' in kwargs:
        rule.append('{0}-i {1}'.format(maybe_add_negation('if'), kwargs['if']))
        del kwargs['if']

    if 'of' in kwargs:
        rule.append('{0}-o {1}'.format(maybe_add_negation('of'), kwargs['of']))
        del kwargs['of']

    if 'proto' in kwargs:
        rule.append('{0}-p {1}'.format(maybe_add_negation('proto'), kwargs['proto']))
        proto = True
        del kwargs['proto']

    if 'match' in kwargs:
        match_value = kwargs['match']
        if not isinstance(match_value, list):
            match_value = match_value.split(',')
        for match in match_value:
            rule.append('-m {0}'.format(match))
            if 'name' in kwargs and match.strip() in ('pknock', 'quota2', 'recent'):
                rule.append('--name {0}'.format(kwargs['name']))
        del kwargs['match']

    if 'connstate' in kwargs:
        rule.append('{0}--state {1}'.format(maybe_add_negation('connstate'), kwargs['connstate']))
        del kwargs['connstate']

    if 'dport' in kwargs:
        rule.append('{0}--dport {1}'.format(maybe_add_negation('dport'), kwargs['dport']))
        del kwargs['dport']

    if 'sport' in kwargs:
        rule.append('{0}--sport {1}'.format(maybe_add_negation('sport'), kwargs['sport']))
        del kwargs['sport']

    for multiport_arg in ('dports', 'sports'):
        if multiport_arg in kwargs:
            if '-m multiport' not in rule:
                rule.append('-m multiport')
                if not proto:
                    return 'Error: proto must be specified'

            mp_value = kwargs[multiport_arg]
            if isinstance(mp_value, list):
                if any(i for i in mp_value if str(i).startswith('!') or str(i).startswith('not')):
                    mp_value = [re.sub(bang_not_pat, '', str(item)) for item in mp_value]
                    rule.append('!')
                dports = ','.join(str(i) for i in mp_value)
            else:
                if str(mp_value).startswith('!') or str(mp_value).startswith('not'):
                    dports = re.sub(bang_not_pat, '', mp_value)
                    rule.append('!')
                else:
                    dports = mp_value

            rule.append('--{0} {1}'.format(multiport_arg, dports))
            del kwargs[multiport_arg]

    if 'comment' in kwargs:
        rule.append('--comment "{0}"'.format(kwargs['comment']))
        del kwargs['comment']

    # --set in ipset is deprecated, works but returns error.
    # rewrite to --match-set if not empty, otherwise treat as recent option
    if 'set' in kwargs and kwargs['set']:
        rule.append('{0}--match-set {1}'.format(maybe_add_negation('set'), kwargs['set']))
        del kwargs['set']

    # Jumps should appear last, except for any arguments that are passed to
    # jumps, which of course need to follow.
    after_jump = []
    after_jump_arguments = (
        'jump',
        'j',
        'to-port',
        'to-ports',
        'to-destination',
        'to-source',
        'reject-with',
        'set-mark',
        'set-xmark',
        'log-level',
        'log-ip-options',
        'log-prefix',
        'log-tcp-options',
        'log-tcp-sequence',
    )
    for after_jump_argument in after_jump_arguments:
        if after_jump_argument in kwargs:
            value = kwargs[after_jump_argument]
            if any(ws_char in str(value) for ws_char in string.whitespace):
                after_jump.append('--{0} "{1}"'.format(after_jump_argument, value))
            else:
                after_jump.append('--{0} {1}'.format(after_jump_argument, value))
            del kwargs[after_jump_argument]

    for item in kwargs:
        rule.append(maybe_add_negation(item))
        if len(item) == 1:
            rule.append('-{0} {1}'.format(item, kwargs[item]))
        else:
            rule.append('--{0} {1}'.format(item, kwargs[item]))

    rule += after_jump

    if full in ['True', 'true']:
        if not table:
            return 'Error: Table needs to be specified'
        if not chain:
            return 'Error: Chain needs to be specified'
        if not command:
            return 'Error: Command needs to be specified'

        if command in 'ACDIRLSFZNXPE':
            flag = '-'
        else:
            flag = '--'

        wait = '--wait' if _has_option('--wait', family) else ''

        return '{0} {1} -t {2} {3}{4} {5} {6} {7}'.format(_iptables_cmd(family),
               wait, table, flag, command, chain, position, ' '.join(rule))

    return ' '.join(rule)


def get_saved_rules(conf_file=None, family='ipv4'):
    '''
    Return a data structure of the rules in the conf file

    CLI Example:

    .. code-block:: bash

        salt '*' iptables.get_saved_rules

        IPv6:
        salt '*' iptables.get_saved_rules family=ipv6
    '''
    return _parse_conf(conf_file, family)


def get_rules(family='ipv4'):
    '''
    Return a data structure of the current, in-memory rules

    CLI Example:

    .. code-block:: bash

        salt '*' iptables.get_rules

        IPv6:
        salt '*' iptables.get_rules family=ipv6

    '''
    return _parse_conf(in_mem=True, family=family)


def get_saved_policy(table='filter', chain=None, conf_file=None, family='ipv4'):
    '''
    Return the current policy for the specified table/chain

    CLI Examples:

    .. code-block:: bash

        salt '*' iptables.get_saved_policy filter INPUT
        salt '*' iptables.get_saved_policy filter INPUT \\
            conf_file=/etc/iptables.saved

        IPv6:
        salt '*' iptables.get_saved_policy filter INPUT family=ipv6
        salt '*' iptables.get_saved_policy filter INPUT \\
            conf_file=/etc/iptables.saved family=ipv6

    '''
    if not chain:
        return 'Error: Chain needs to be specified'

    rules = _parse_conf(conf_file, family=family)
    try:
        return rules[table][chain]['policy']
    except KeyError:
        return None


def get_policy(table='filter', chain=None, family='ipv4'):
    '''
    Return the current policy for the specified table/chain

    CLI Example:

    .. code-block:: bash

        salt '*' iptables.get_policy filter INPUT

        IPv6:
        salt '*' iptables.get_policy filter INPUT family=ipv6
    '''
    if not chain:
        return 'Error: Chain needs to be specified'

    rules = _parse_conf(in_mem=True, family=family)
    try:
        return rules[table][chain]['policy']
    except KeyError:
        return None


def set_policy(table='filter', chain=None, policy=None, family='ipv4'):
    '''
    Set the current policy for the specified table/chain

    CLI Example:

    .. code-block:: bash

        salt '*' iptables.set_policy filter INPUT ACCEPT

        IPv6:
        salt '*' iptables.set_policy filter INPUT ACCEPT family=ipv6
    '''
    if not chain:
        return 'Error: Chain needs to be specified'
    if not policy:
        return 'Error: Policy needs to be specified'

    wait = '--wait' if _has_option('--wait', family) else ''
    cmd = '{0} {1} -t {2} -P {3} {4}'.format(
            _iptables_cmd(family), wait, table, chain, policy)
    out = __salt__['cmd.run'](cmd)
    return out


def save(filename=None, family='ipv4'):
    '''
    Save the current in-memory rules to disk

    CLI Example:

    .. code-block:: bash

        salt '*' iptables.save /etc/sysconfig/iptables

        IPv6:
        salt '*' iptables.save /etc/sysconfig/iptables family=ipv6
    '''
    if _conf() and not filename:
        filename = _conf(family)

    parent_dir = os.path.dirname(filename)
    if not os.path.isdir(parent_dir):
        os.makedirs(parent_dir)
    cmd = '{0}-save'.format(_iptables_cmd(family))
    ipt = __salt__['cmd.run'](cmd)
    out = __salt__['file.write'](filename, ipt)
    return out


def check(table='filter', chain=None, rule=None, family='ipv4'):
    '''
    Check for the existence of a rule in the table and chain

    This function accepts a rule in a standard iptables command format,
        starting with the chain. Trying to force users to adapt to a new
        method of creating rules would be irritating at best, and we
        already have a parser that can handle it.

    CLI Example:

    .. code-block:: bash

        salt '*' iptables.check filter INPUT \\
            rule='-m state --state RELATED,ESTABLISHED -j ACCEPT'

        IPv6:
        salt '*' iptables.check filter INPUT \\
            rule='-m state --state RELATED,ESTABLISHED -j ACCEPT' \\
            family=ipv6
    '''
    if not chain:
        return 'Error: Chain needs to be specified'
    if not rule:
        return 'Error: Rule needs to be specified'
    ipt_cmd = _iptables_cmd(family)

    if _has_option('--check', family):
        cmd = '{0} -t {1} -C {2} {3}'.format(ipt_cmd, table, chain, rule)
        out = __salt__['cmd.run'](cmd)
    else:
        _chain_name = hex(uuid.getnode())

        # Create temporary table
        __salt__['cmd.run']('{0} -t {1} -N {2}'.format(ipt_cmd, table, _chain_name))
        __salt__['cmd.run']('{0} -t {1} -A {2} {3}'.format(ipt_cmd, table, _chain_name, rule))

        out = __salt__['cmd.run']('{0}-save'.format(ipt_cmd))

        # Clean up temporary table
        __salt__['cmd.run']('{0} -t {1} -F {2}'.format(ipt_cmd, table, _chain_name))
        __salt__['cmd.run']('{0} -t {1} -X {2}'.format(ipt_cmd, table, _chain_name))

        for i in out.splitlines():
            if i.startswith('-A {0}'.format(_chain_name)):
                if i.replace(_chain_name, chain) in out.splitlines():
                    return True

        return False
<<<<<<< HEAD
    else:
        cmd = '{0} -t {1} -C {2} {3}'.format(ipt_cmd, table, chain, rule)
        out = __salt__['cmd.run'](cmd, output_loglevel='quiet')
=======
>>>>>>> 5fee4a2d

    if not out:
        return True
    return out


def check_chain(table='filter', chain=None, family='ipv4'):
    '''
    .. versionadded:: 2014.1.0

    Check for the existence of a chain in the table

    CLI Example:

    .. code-block:: bash

        salt '*' iptables.check_chain filter INPUT

        IPv6:
        salt '*' iptables.check_chain filter INPUT family=ipv6
    '''

    if not chain:
        return 'Error: Chain needs to be specified'

    cmd = '{0}-save -t {1}'.format(_iptables_cmd(family), table)
    out = __salt__['cmd.run'](cmd).find(':{0} '.format(chain))

    if out != -1:
        out = True
    else:
        out = False

    return out


def new_chain(table='filter', chain=None, family='ipv4'):
    '''
    .. versionadded:: 2014.1.0

    Create new custom chain to the specified table.

    CLI Example:

    .. code-block:: bash

        salt '*' iptables.new_chain filter CUSTOM_CHAIN

        IPv6:
        salt '*' iptables.new_chain filter CUSTOM_CHAIN family=ipv6
    '''

    if not chain:
        return 'Error: Chain needs to be specified'

    wait = '--wait' if _has_option('--wait', family) else ''
    cmd = '{0} {1} -t {2} -N {3}'.format(
            _iptables_cmd(family), wait, table, chain)
    out = __salt__['cmd.run'](cmd)

    if not out:
        out = True
    return out


def delete_chain(table='filter', chain=None, family='ipv4'):
    '''
    .. versionadded:: 2014.1.0

    Delete custom chain to the specified table.

    CLI Example:

    .. code-block:: bash

        salt '*' iptables.delete_chain filter CUSTOM_CHAIN

        IPv6:
        salt '*' iptables.delete_chain filter CUSTOM_CHAIN family=ipv6
    '''

    if not chain:
        return 'Error: Chain needs to be specified'

    wait = '--wait' if _has_option('--wait', family) else ''
    cmd = '{0} {1} -t {2} -X {3}'.format(
            _iptables_cmd(family), wait, table, chain)
    out = __salt__['cmd.run'](cmd)

    if not out:
        out = True
    return out


def append(table='filter', chain=None, rule=None, family='ipv4'):
    '''
    Append a rule to the specified table/chain.

    This function accepts a rule in a standard iptables command format,
        starting with the chain. Trying to force users to adapt to a new
        method of creating rules would be irritating at best, and we
        already have a parser that can handle it.

    CLI Example:

    .. code-block:: bash

        salt '*' iptables.append filter INPUT \\
            rule='-m state --state RELATED,ESTABLISHED -j ACCEPT'

        IPv6:
        salt '*' iptables.append filter INPUT \\
            rule='-m state --state RELATED,ESTABLISHED -j ACCEPT' \\
            family=ipv6
    '''
    if not chain:
        return 'Error: Chain needs to be specified'
    if not rule:
        return 'Error: Rule needs to be specified'

    wait = '--wait' if _has_option('--wait', family) else ''
    cmd = '{0} {1} -t {2} -A {3} {4}'.format(
            _iptables_cmd(family), wait, table, chain, rule)
    out = __salt__['cmd.run'](cmd)
    if len(out) == 0:
        return True
    else:
        return False


def insert(table='filter', chain=None, position=None, rule=None, family='ipv4'):
    '''
    Insert a rule into the specified table/chain, at the specified position.

    This function accepts a rule in a standard iptables command format,
        starting with the chain. Trying to force users to adapt to a new
        method of creating rules would be irritating at best, and we
        already have a parser that can handle it.

    If the position specified is a negative number, then the insert will be
        performed counting from the end of the list. For instance, a position
        of -1 will insert the rule as the second to last rule. To insert a rule
        in the last position, use the append function instead.

    CLI Examples:

    .. code-block:: bash

        salt '*' iptables.insert filter INPUT position=3 \\
            rule='-m state --state RELATED,ESTABLISHED -j ACCEPT'

        IPv6:
        salt '*' iptables.insert filter INPUT position=3 \\
            rule='-m state --state RELATED,ESTABLISHED -j ACCEPT' \\
            family=ipv6
    '''
    if not chain:
        return 'Error: Chain needs to be specified'
    if not position:
        return 'Error: Position needs to be specified or use append (-A)'
    if not rule:
        return 'Error: Rule needs to be specified'

    if position < 0:
        rules = get_rules(family='ipv4')
        size = len(rules[table][chain]['rules'])
        position = (size + position) + 1

    wait = '--wait' if _has_option('--wait', family) else ''
    cmd = '{0} {1} -t {2} -I {3} {4} {5}'.format(
            _iptables_cmd(family), wait, table, chain, position, rule)
    out = __salt__['cmd.run'](cmd)
    return out


def delete(table, chain=None, position=None, rule=None, family='ipv4'):
    '''
    Delete a rule from the specified table/chain, specifying either the rule
        in its entirety, or the rule's position in the chain.

    This function accepts a rule in a standard iptables command format,
        starting with the chain. Trying to force users to adapt to a new
        method of creating rules would be irritating at best, and we
        already have a parser that can handle it.

    CLI Examples:

    .. code-block:: bash

        salt '*' iptables.delete filter INPUT position=3
        salt '*' iptables.delete filter INPUT \\
            rule='-m state --state RELATED,ESTABLISHED -j ACCEPT'

        IPv6:
        salt '*' iptables.delete filter INPUT position=3 family=ipv6
        salt '*' iptables.delete filter INPUT \\
            rule='-m state --state RELATED,ESTABLISHED -j ACCEPT' \\
            family=ipv6
    '''

    if position and rule:
        return 'Error: Only specify a position or a rule, not both'

    if position:
        rule = position

    wait = '--wait' if _has_option('--wait', family) else ''
    cmd = '{0} {1} -t {2} -D {3} {4}'.format(
            _iptables_cmd(family), wait, table, chain, rule)
    out = __salt__['cmd.run'](cmd)
    return out


def flush(table='filter', chain='', family='ipv4'):
    '''
    Flush the chain in the specified table, flush all chains in the specified
    table if not specified chain.

    CLI Example:

    .. code-block:: bash

        salt '*' iptables.flush filter INPUT

        IPv6:
        salt '*' iptables.flush filter INPUT family=ipv6
    '''

    wait = '--wait' if _has_option('--wait', family) else ''
    cmd = '{0} {1} -t {2} -F {3}'.format(_iptables_cmd(family), wait, table, chain)
    out = __salt__['cmd.run'](cmd)
    return out


def _parse_conf(conf_file=None, in_mem=False, family='ipv4'):
    '''
    If a file is not passed in, and the correct one for this OS is not
    detected, return False
    '''
    if _conf() and not conf_file and not in_mem:
        conf_file = _conf(family)

    rules = ''
    if conf_file:
        with salt.utils.fopen(conf_file, 'r') as ifile:
            rules = ifile.read()
    elif in_mem:
        cmd = '{0}-save' . format(_iptables_cmd(family))
        rules = __salt__['cmd.run'](cmd)
    else:
        raise SaltException('A file was not found to parse')

    ret = {}
    table = ''
    parser = _parser()
    for line in rules.splitlines():
        if line.startswith('*'):
            table = line.replace('*', '')
            ret[table] = {}
        elif line.startswith(':'):
            comps = line.split()
            chain = comps[0].replace(':', '')
            ret[table][chain] = {}
            ret[table][chain]['policy'] = comps[1]
            counters = comps[2].replace('[', '').replace(']', '')
            (pcount, bcount) = counters.split(':')
            ret[table][chain]['packet count'] = pcount
            ret[table][chain]['byte count'] = bcount
            ret[table][chain]['rules'] = []
            ret[table][chain]['rules_comment'] = {}
        elif line.startswith('-A'):
            args = shlex.split(line)
            index = 0
            while index + 1 < len(args):
                swap = args[index] == '!' and args[index + 1].startswith('-')
                if swap:
                    args[index], args[index + 1] = args[index + 1], args[index]
                if args[index].startswith('-'):
                    index += 1
                    if args[index].startswith('-') or (args[index] == '!' and
                                                       not swap):
                        args.insert(index, '')
                    else:
                        while (index + 1 < len(args) and
                               args[index + 1] != '!' and
                               not args[index + 1].startswith('-')):
                            args[index] += ' {0}'.format(args.pop(index + 1))
                index += 1
            if args[-1].startswith('-'):
                args.append('')
            parsed_args = []
            if sys.version.startswith('2.6'):
                (opts, leftover_args) = parser.parse_args(args)
                parsed_args = vars(opts)
            else:
                parsed_args = vars(parser.parse_args(args))
            ret_args = {}
            chain = parsed_args['append']
            for arg in parsed_args:
                if parsed_args[arg] and arg is not 'append':
                    ret_args[arg] = parsed_args[arg]
            if parsed_args['comment'] is not None:
                comment = parsed_args['comment'][0].strip('"')
                ret[table][chain[0]]['rules_comment'][comment] = ret_args
            ret[table][chain[0]]['rules'].append(ret_args)
    return ret


def _parser():
    '''
    This function contains _all_ the options I could find in man 8 iptables,
    listed in the first section that I found them in. They will not all be used
    by all parts of the module; use them intelligently and appropriately.
    '''
    add_arg = None
    if sys.version.startswith('2.6'):
        import optparse
        parser = optparse.OptionParser()
        add_arg = parser.add_option
    else:
        import argparse
        parser = argparse.ArgumentParser()
        add_arg = parser.add_argument

    # COMMANDS
    add_arg('-A', '--append', dest='append', action='append')
    add_arg('-D', '--delete', dest='delete', action='append')
    add_arg('-I', '--insert', dest='insert', action='append')
    add_arg('-R', '--replace', dest='replace', action='append')
    add_arg('-L', '--list', dest='list', action='append')
    add_arg('-F', '--flush', dest='flush', action='append')
    add_arg('-Z', '--zero', dest='zero', action='append')
    add_arg('-N', '--new-chain', dest='new-chain', action='append')
    add_arg('-X', '--delete-chain', dest='delete-chain', action='append')
    add_arg('-P', '--policy', dest='policy', action='append')
    add_arg('-E', '--rename-chain', dest='rename-chain', action='append')

    # PARAMETERS
    add_arg('-p', '--protocol', dest='protocol', action='append')
    add_arg('-s', '--source', dest='source', action='append')
    add_arg('-d', '--destination', dest='destination', action='append')
    add_arg('-j', '--jump', dest='jump', action='append')
    add_arg('-g', '--goto', dest='goto', action='append')
    add_arg('-i', '--in-interface', dest='in-interface', action='append')
    add_arg('-o', '--out-interface', dest='out-interface', action='append')
    add_arg('-f', '--fragment', dest='fragment', action='append')
    add_arg('-c', '--set-counters', dest='set-counters', action='append')

    # MATCH EXTENSIONS
    add_arg('-m', '--match', dest='match', action='append')
    ## addrtype
    add_arg('--src-type', dest='src-type', action='append')
    add_arg('--dst-type', dest='dst-type', action='append')
    add_arg('--limit-iface-in', dest='limit-iface-in', action='append')
    add_arg('--limit-iface-out', dest='limit-iface-out', action='append')
    ## ah
    add_arg('--ahspi', dest='ahspi', action='append')
    add_arg('--ahlen', dest='ahlen', action='append')
    add_arg('--ahres', dest='ahres', action='append')
    ## bpf
    add_arg('--bytecode', dest='bytecode', action='append')
    ## cluster
    add_arg('--cluster-total-nodes',
            dest='cluster-total-nodes',
            action='append')
    add_arg('--cluster-local-node', dest='cluster-local-node', action='append')
    add_arg('--cluster-local-nodemask',
            dest='cluster-local-nodemask',
            action='append')
    add_arg('--cluster-hash-seed', dest='cluster-hash-seed', action='append')
    add_arg('--h-length', dest='h-length', action='append')
    add_arg('--mangle-mac-s', dest='mangle-mac-s', action='append')
    add_arg('--mangle-mac-d', dest='mangle-mac-d', action='append')
    ## comment
    add_arg('--comment', dest='comment', action='append')
    ## connbytes
    add_arg('--connbytes', dest='connbytes', action='append')
    add_arg('--connbytes-dir', dest='connbytes-dir', action='append')
    add_arg('--connbytes-mode', dest='connbytes-mode', action='append')
    ## connlabel
    add_arg('--label', dest='label', action='append')
    ## connlimit
    add_arg('--connlimit-upto', dest='connlimit-upto', action='append')
    add_arg('--connlimit-above', dest='connlimit-above', action='append')
    add_arg('--connlimit-mask', dest='connlimit-mask', action='append')
    add_arg('--connlimit-saddr', dest='connlimit-saddr', action='append')
    add_arg('--connlimit-daddr', dest='connlimit-daddr', action='append')
    ## connmark
    add_arg('--mark', dest='mark', action='append')
    ## conntrack
    add_arg('--ctstate', dest='ctstate', action='append')
    add_arg('--ctproto', dest='ctproto', action='append')
    add_arg('--ctorigsrc', dest='ctorigsrc', action='append')
    add_arg('--ctorigdst', dest='ctorigdst', action='append')
    add_arg('--ctreplsrc', dest='ctreplsrc', action='append')
    add_arg('--ctrepldst', dest='ctrepldst', action='append')
    add_arg('--ctorigsrcport', dest='ctorigsrcport', action='append')
    add_arg('--ctorigdstport', dest='ctorigdstport', action='append')
    add_arg('--ctreplsrcport', dest='ctreplsrcport', action='append')
    add_arg('--ctrepldstport', dest='ctrepldstport', action='append')
    add_arg('--ctstatus', dest='ctstatus', action='append')
    add_arg('--ctexpire', dest='ctexpire', action='append')
    add_arg('--ctdir', dest='ctdir', action='append')
    ## cpu
    add_arg('--cpu', dest='cpu', action='append')
    ## dccp
    add_arg('--sport', '--source-port', dest='source_port', action='append')
    add_arg('--dport',
            '--destination-port',
            dest='destination_port',
            action='append')
    add_arg('--dccp-types', dest='dccp-types', action='append')
    add_arg('--dccp-option', dest='dccp-option', action='append')
    ## devgroup
    add_arg('--src-group', dest='src-group', action='append')
    add_arg('--dst-group', dest='dst-group', action='append')
    ## dscp
    add_arg('--dscp', dest='dscp', action='append')
    add_arg('--dscp-class', dest='dscp-class', action='append')
    ## dst
    add_arg('--dst-len', dest='dst-len', action='append')
    add_arg('--dst-opts', dest='dst-opts', action='append')
    ## ecn
    add_arg('--ecn-tcp-cwr', dest='ecn-tcp-cwr', action='append')
    add_arg('--ecn-tcp-ece', dest='ecn-tcp-ece', action='append')
    add_arg('--ecn-ip-ect', dest='ecn-ip-ect', action='append')
    ## esp
    add_arg('--espspi', dest='espspi', action='append')
    ## frag
    add_arg('--fragid', dest='fragid', action='append')
    add_arg('--fraglen', dest='fraglen', action='append')
    add_arg('--fragres', dest='fragres', action='append')
    add_arg('--fragfirst', dest='fragfirst', action='append')
    add_arg('--fragmore', dest='fragmore', action='append')
    add_arg('--fraglast', dest='fraglast', action='append')
    ## hashlimit
    add_arg('--hashlimit-upto', dest='hashlimit-upto', action='append')
    add_arg('--hashlimit-above', dest='hashlimit-above', action='append')
    add_arg('--hashlimit-burst', dest='hashlimit-burst', action='append')
    add_arg('--hashlimit-mode', dest='hashlimit-mode', action='append')
    add_arg('--hashlimit-srcmask', dest='hashlimit-srcmask', action='append')
    add_arg('--hashlimit-dstmask', dest='hashlimit-dstmask', action='append')
    add_arg('--hashlimit-name', dest='hashlimit-name', action='append')
    add_arg('--hashlimit-htable-size',
            dest='hashlimit-htable-size',
            action='append')
    add_arg('--hashlimit-htable-max',
            dest='hashlimit-htable-max',
            action='append')
    add_arg('--hashlimit-htable-expire',
            dest='hashlimit-htable-expire',
            action='append')
    add_arg('--hashlimit-htable-gcinterval',
            dest='hashlimit-htable-gcinterval',
            action='append')
    ## hbh
    add_arg('--hbh-len', dest='hbh-len', action='append')
    add_arg('--hbh-opts', dest='hbh-opts', action='append')
    ## helper
    add_arg('--helper', dest='helper', action='append')
    ## hl
    add_arg('--hl-eq', dest='hl-eq', action='append')
    add_arg('--hl-lt', dest='hl-lt', action='append')
    add_arg('--hl-gt', dest='hl-gt', action='append')
    ## icmp
    add_arg('--icmp-type', dest='icmp-type', action='append')
    ## icmp6
    add_arg('--icmpv6-type', dest='icmpv6-type', action='append')
    ## iprange
    add_arg('--src-range', dest='src-range', action='append')
    add_arg('--dst-range', dest='dst-range', action='append')
    ## ipv6header
    add_arg('--soft', dest='soft', action='append')
    add_arg('--header', dest='header', action='append')
    ## ipvs
    add_arg('--ipvs', dest='ipvs', action='append')
    add_arg('--vproto', dest='vproto', action='append')
    add_arg('--vaddr', dest='vaddr', action='append')
    add_arg('--vport', dest='vport', action='append')
    add_arg('--vdir', dest='vdir', action='append')
    add_arg('--vmethod', dest='vmethod', action='append')
    add_arg('--vportctl', dest='vportctl', action='append')
    ## length
    add_arg('--length', dest='length', action='append')
    ## limit
    add_arg('--limit', dest='limit', action='append')
    add_arg('--limit-burst', dest='limit-burst', action='append')
    ## mac
    add_arg('--mac-source', dest='mac-source', action='append')
    ## mh
    add_arg('--mh-type', dest='mh-type', action='append')
    ## multiport
    add_arg('--sports', '--source-ports', dest='source-ports', action='append')
    add_arg('--dports',
            '--destination-ports',
            dest='destination-ports',
            action='append')
    add_arg('--ports', dest='ports', action='append')
    ## nfacct
    add_arg('--nfacct-name', dest='nfacct-name', action='append')
    ## osf
    add_arg('--genre', dest='genre', action='append')
    add_arg('--ttl', dest='ttl', action='append')
    add_arg('--log', dest='log', action='append')
    ## owner
    add_arg('--uid-owner', dest='uid-owner', action='append')
    add_arg('--gid-owner', dest='gid-owner', action='append')
    add_arg('--socket-exists', dest='socket-exists', action='append')
    ## physdev
    add_arg('--physdev-in', dest='physdev-in', action='append')
    add_arg('--physdev-out', dest='physdev-out', action='append')
    add_arg('--physdev-is-in', dest='physdev-is-in', action='append')
    add_arg('--physdev-is-out', dest='physdev-is-out', action='append')
    add_arg('--physdev-is-bridged', dest='physdev-is-bridged', action='append')
    ## pkttype
    add_arg('--pkt-type', dest='pkt-type', action='append')
    ## policy
    add_arg('--dir', dest='dir', action='append')
    add_arg('--pol', dest='pol', action='append')
    add_arg('--strict', dest='strict', action='append')
    add_arg('--reqid', dest='reqid', action='append')
    add_arg('--spi', dest='spi', action='append')
    add_arg('--proto', dest='proto', action='append')
    add_arg('--mode', dest='mode', action='append')
    add_arg('--tunnel-src', dest='tunnel-src', action='append')
    add_arg('--tunnel-dst', dest='tunnel-dst', action='append')
    add_arg('--next', dest='next', action='append')
    ## quota
    add_arg('--quota', dest='quota', action='append')
    ## rateest
    add_arg('--rateest', dest='rateest', action='append')
    add_arg('--rateest1', dest='rateest1', action='append')
    add_arg('--rateest2', dest='rateest2', action='append')
    add_arg('--rateest-delta', dest='rateest-delta', action='append')
    add_arg('--rateest-bps', dest='rateest-bps', action='append')
    add_arg('--rateest-bps1', dest='rateest-bps1', action='append')
    add_arg('--rateest-bps2', dest='rateest-bps2', action='append')
    add_arg('--rateest-pps', dest='rateest-pps', action='append')
    add_arg('--rateest-pps1', dest='rateest-pps1', action='append')
    add_arg('--rateest-pps2', dest='rateest-pps2', action='append')
    add_arg('--rateest-lt', dest='rateest-lt', action='append')
    add_arg('--rateest-gt', dest='rateest-gt', action='append')
    add_arg('--rateest-eq', dest='rateest-eq', action='append')
    add_arg('--rateest-name', dest='rateest-name', action='append')
    add_arg('--rateest-interval', dest='rateest-interval', action='append')
    add_arg('--rateest-ewma', dest='rateest-ewma', action='append')
    ## realm
    add_arg('--realm', dest='realm', action='append')
    ## recent
    add_arg('--name', dest='name', action='append')
    add_arg('--set', dest='set', action='append')
    add_arg('--rsource', dest='rsource', action='append')
    add_arg('--rdest', dest='rdest', action='append')
    add_arg('--mask', dest='mask', action='append')
    add_arg('--rcheck', dest='rcheck', action='append')
    add_arg('--update', dest='update', action='append')
    add_arg('--remove', dest='remove', action='append')
    add_arg('--seconds', dest='seconds', action='append')
    add_arg('--reap', dest='reap', action='append')
    add_arg('--hitcount', dest='hitcount', action='append')
    add_arg('--rttl', dest='rttl', action='append')
    ## rpfilter
    add_arg('--loose', dest='loose', action='append')
    add_arg('--validmark', dest='validmark', action='append')
    add_arg('--accept-local', dest='accept-local', action='append')
    add_arg('--invert', dest='invert', action='append')
    ## rt
    add_arg('--rt-type', dest='rt-type', action='append')
    add_arg('--rt-segsleft', dest='rt-segsleft', action='append')
    add_arg('--rt-len', dest='rt-len', action='append')
    add_arg('--rt-0-res', dest='rt-0-res', action='append')
    add_arg('--rt-0-addrs', dest='rt-0-addrs', action='append')
    add_arg('--rt-0-not-strict', dest='rt-0-not-strict', action='append')
    ## sctp
    add_arg('--chunk-types', dest='chunk-types', action='append')
    ## set
    add_arg('--match-set', dest='match-set', action='append', nargs=2)
    add_arg('--return-nomatch', dest='return-nomatch', action='append')
    add_arg('--update-counters', dest='update-counters', action='append')
    add_arg('--update-subcounters', dest='update-subcounters', action='append')
    add_arg('--packets-eq', dest='packets-eq', action='append')
    add_arg('--packets-lt', dest='packets-lt', action='append')
    add_arg('--packets-gt', dest='packets-gt', action='append')
    add_arg('--bytes-eq', dest='bytes-eq', action='append')
    add_arg('--bytes-lt', dest='bytes-lt', action='append')
    add_arg('--bytes-gt', dest='bytes-gt', action='append')
    ## socket
    add_arg('--transparent', dest='transparent', action='append')
    add_arg('--nowildcard', dest='nowildcard', action='append')
    ## state
    add_arg('--state', dest='state', action='append')
    ## statistic
    add_arg('--probability', dest='probability', action='append')
    add_arg('--every', dest='every', action='append')
    add_arg('--packet', dest='packet', action='append')
    ## string
    add_arg('--algo', dest='algo', action='append')
    add_arg('--from', dest='from', action='append')
    add_arg('--to', dest='to', action='append')
    add_arg('--string', dest='string', action='append')
    add_arg('--hex-string', dest='hex-string', action='append')
    ## tcp
    add_arg('--tcp-flags', dest='tcp-flags', action='append')
    add_arg('--syn', dest='syn', action='append')
    add_arg('--tcp-option', dest='tcp-option', action='append')
    ## tcpmss
    add_arg('--mss', dest='mss', action='append')
    ## time
    add_arg('--datestart', dest='datestart', action='append')
    add_arg('--datestop', dest='datestop', action='append')
    add_arg('--timestart', dest='timestart', action='append')
    add_arg('--timestop', dest='timestop', action='append')
    add_arg('--monthdays', dest='monthdays', action='append')
    add_arg('--weekdays', dest='weekdays', action='append')
    add_arg('--contiguous', dest='contiguous', action='append')
    add_arg('--kerneltz', dest='kerneltz', action='append')
    add_arg('--utc', dest='utc', action='append')
    add_arg('--localtz', dest='localtz', action='append')
    ## tos
    add_arg('--tos', dest='tos', action='append')
    ## ttl
    add_arg('--ttl-eq', dest='ttl-eq', action='append')
    add_arg('--ttl-gt', dest='ttl-gt', action='append')
    add_arg('--ttl-lt', dest='ttl-lt', action='append')
    ## u32
    add_arg('--u32', dest='u32', action='append')

    # Xtables-addons matches
    ## condition
    add_arg('--condition', dest='condition', action='append')
    ## dhcpmac
    add_arg('--mac', dest='mac', action='append')
    ## fuzzy
    add_arg('--lower-limit', dest='lower-limit', action='append')
    add_arg('--upper-limit', dest='upper-limit', action='append')
    ## geoip
    add_arg('--src-cc',
            '--source-country',
            dest='source-country',
            action='append')
    add_arg('--dst-cc',
            '--destination-country',
            dest='destination-country',
            action='append')
    ## gradm
    add_arg('--enabled', dest='enabled', action='append')
    add_arg('--disabled', dest='disabled', action='append')
    ## iface
    add_arg('--iface', dest='iface', action='append')
    add_arg('--dev-in', dest='dev-in', action='append')
    add_arg('--dev-out', dest='dev-out', action='append')
    add_arg('--up', dest='up', action='append')
    add_arg('--down', dest='down', action='append')
    add_arg('--broadcast', dest='broadcast', action='append')
    add_arg('--loopback', dest='loopback', action='append')
    add_arg('--pointtopoint', dest='pointtopoint', action='append')
    add_arg('--running', dest='running', action='append')
    add_arg('--noarp', dest='noarp', action='append')
    add_arg('--arp', dest='arp', action='append')
    add_arg('--promisc', dest='promisc', action='append')
    add_arg('--multicast', dest='multicast', action='append')
    add_arg('--dynamic', dest='dynamic', action='append')
    add_arg('--lower-up', dest='lower-up', action='append')
    add_arg('--dormant', dest='dormant', action='append')
    ## ipp2p
    add_arg('--edk', dest='edk', action='append')
    add_arg('--kazaa', dest='kazaa', action='append')
    add_arg('--gnu', dest='gnu', action='append')
    add_arg('--dc', dest='dc', action='append')
    add_arg('--bit', dest='bit', action='append')
    add_arg('--apple', dest='apple', action='append')
    add_arg('--soul', dest='soul', action='append')
    add_arg('--winmx', dest='winmx', action='append')
    add_arg('--ares', dest='ares', action='append')
    add_arg('--debug', dest='debug', action='append')
    ## ipv4options
    add_arg('--flags', dest='flags', action='append')
    add_arg('--any', dest='any', action='append')
    ## length2
    add_arg('--layer3', dest='layer3', action='append')
    add_arg('--layer4', dest='layer4', action='append')
    add_arg('--layer5', dest='layer5', action='append')
    ## lscan
    add_arg('--stealth', dest='stealth', action='append')
    add_arg('--synscan', dest='synscan', action='append')
    add_arg('--cnscan', dest='cnscan', action='append')
    add_arg('--grscan', dest='grscan', action='append')
    ## psd
    add_arg('--psd-weight-threshold',
            dest='psd-weight-threshold',
            action='append')
    add_arg('--psd-delay-threshold',
            dest='psd-delay-threshold',
            action='append')
    add_arg('--psd-lo-ports-weight',
            dest='psd-lo-ports-weight',
            action='append')
    add_arg('--psd-hi-ports-weight',
            dest='psd-hi-ports-weight',
            action='append')
    ## quota2
    add_arg('--grow', dest='grow', action='append')
    add_arg('--no-change', dest='no-change', action='append')
    add_arg('--packets', dest='packets', action='append')
    ## pknock
    add_arg('--knockports', dest='knockports', action='append')
    add_arg('--time', dest='time', action='append')
    add_arg('--autoclose', dest='autoclose', action='append')
    add_arg('--checkip', dest='checkip', action='append')

    # TARGET EXTENSIONS
    ## AUDIT
    add_arg('--type', dest='type', action='append')
    ## CHECKSUM
    add_arg('--checksum-fill', dest='checksum-fill', action='append')
    ## CLASSIFY
    add_arg('--set-class', dest='set-class', action='append')
    ## CLUSTERIP
    add_arg('--new', dest='new', action='append')
    add_arg('--hashmode', dest='hashmode', action='append')
    add_arg('--clustermac', dest='clustermac', action='append')
    add_arg('--total-nodes', dest='total-nodes', action='append')
    add_arg('--local-node', dest='local-node', action='append')
    add_arg('--hash-init', dest='hash-init', action='append')
    ## CONNMARK
    add_arg('--set-xmark', dest='set-xmark', action='append')
    add_arg('--save-mark', dest='save-mark', action='append')
    add_arg('--restore-mark', dest='restore-mark', action='append')
    add_arg('--and-mark', dest='and-mark', action='append')
    add_arg('--or-mark', dest='or-mark', action='append')
    add_arg('--xor-mark', dest='xor-mark', action='append')
    add_arg('--set-mark', dest='set-mark', action='append')
    ## CONNSECMARK
    add_arg('--save', dest='save', action='append')
    add_arg('--restore', dest='restore', action='append')
    ## CT
    add_arg('--notrack', dest='notrack', action='append')
    add_arg('--ctevents', dest='ctevents', action='append')
    add_arg('--expevents', dest='expevents', action='append')
    add_arg('--zone', dest='zone', action='append')
    add_arg('--timeout', dest='timeout', action='append')
    ## DNAT
    add_arg('--to-destination', dest='to-destination', action='append')
    add_arg('--random', dest='random', action='append')
    add_arg('--persistent', dest='persistent', action='append')
    ## DNPT
    add_arg('--src-pfx', dest='src-pfx', action='append')
    add_arg('--dst-pfx', dest='dst-pfx', action='append')
    ## DSCP
    add_arg('--set-dscp', dest='set-dscp', action='append')
    add_arg('--set-dscp-class', dest='set-dscp-class', action='append')
    ## ECN
    add_arg('--ecn-tcp-remove', dest='ecn-tcp-remove', action='append')
    ## HL
    add_arg('--hl-set', dest='hl-set', action='append')
    add_arg('--hl-dec', dest='hl-dec', action='append')
    add_arg('--hl-inc', dest='hl-inc', action='append')
    ## HMARK
    add_arg('--hmark-tuple', dest='hmark-tuple', action='append')
    add_arg('--hmark-mod', dest='hmark-mod', action='append')
    add_arg('--hmark-offset', dest='hmark-offset', action='append')
    add_arg('--hmark-src-prefix', dest='hmark-src-prefix', action='append')
    add_arg('--hmark-dst-prefix', dest='hmark-dst-prefix', action='append')
    add_arg('--hmark-sport-mask', dest='hmark-sport-mask', action='append')
    add_arg('--hmark-dport-mask', dest='hmark-dport-mask', action='append')
    add_arg('--hmark-spi-mask', dest='hmark-spi-mask', action='append')
    add_arg('--hmark-proto-mask', dest='hmark-proto-mask', action='append')
    add_arg('--hmark-rnd', dest='hmark-rnd', action='append')
    ## LED
    add_arg('--led-trigger-id', dest='led-trigger-id', action='append')
    add_arg('--led-delay', dest='led-delay', action='append')
    add_arg('--led-always-blink', dest='led-always-blink', action='append')
    ## LOG
    add_arg('--log-level', dest='log-level', action='append')
    add_arg('--log-prefix', dest='log-prefix', action='append')
    add_arg('--log-tcp-sequence', dest='log-tcp-sequence', action='append')
    add_arg('--log-tcp-options', dest='log-tcp-options', action='append')
    add_arg('--log-ip-options', dest='log-ip-options', action='append')
    add_arg('--log-uid', dest='log-uid', action='append')
    ## MASQUERADE
    add_arg('--to-ports', dest='to-ports', action='append')
    ## NFLOG
    add_arg('--nflog-group', dest='nflog-group', action='append')
    add_arg('--nflog-prefix', dest='nflog-prefix', action='append')
    add_arg('--nflog-range', dest='nflog-range', action='append')
    add_arg('--nflog-threshold', dest='nflog-threshold', action='append')
    ## NFQUEUE
    add_arg('--queue-num', dest='queue-num', action='append')
    add_arg('--queue-balance', dest='queue-balance', action='append')
    add_arg('--queue-bypass', dest='queue-bypass', action='append')
    add_arg('--queue-cpu-fanout', dest='queue-cpu-fanout', action='append')
    ## RATEEST
    add_arg('--rateest-ewmalog', dest='rateest-ewmalog', action='append')
    ## REJECT
    add_arg('--reject-with', dest='reject-with', action='append')
    ## SAME
    add_arg('--nodst', dest='nodst', action='append')
    ## SECMARK
    add_arg('--selctx', dest='selctx', action='append')
    ## SET
    add_arg('--add-set', dest='add-set', action='append')
    add_arg('--del-set', dest='del-set', action='append')
    add_arg('--exist', dest='exist', action='append')
    ## SNAT
    add_arg('--to-source', dest='to-source', action='append')
    ## TCPMSS
    add_arg('--set-mss', dest='set-mss', action='append')
    add_arg('--clamp-mss-to-pmtu', dest='clamp-mss-to-pmtu', action='append')
    ## TCPOPTSTRIP
    add_arg('--strip-options', dest='strip-options', action='append')
    ## TEE
    add_arg('--gateway', dest='gateway', action='append')
    ## TOS
    add_arg('--set-tos', dest='set-tos', action='append')
    add_arg('--and-tos', dest='and-tos', action='append')
    add_arg('--or-tos', dest='or-tos', action='append')
    add_arg('--xor-tos', dest='xor-tos', action='append')
    ## TPROXY
    add_arg('--on-port', dest='on-port', action='append')
    add_arg('--on-ip', dest='on-ip', action='append')
    add_arg('--tproxy-mark', dest='tproxy-mark', action='append')
    ## TTL
    add_arg('--ttl-set', dest='ttl-set', action='append')
    add_arg('--ttl-dec', dest='ttl-dec', action='append')
    add_arg('--ttl-inc', dest='ttl-inc', action='append')
    ## ULOG
    add_arg('--ulog-nlgroup', dest='ulog-nlgroup', action='append')
    add_arg('--ulog-prefix', dest='ulog-prefix', action='append')
    add_arg('--ulog-cprange', dest='ulog-cprange', action='append')
    add_arg('--ulog-qthreshold', dest='ulog-qthreshold', action='append')

    # Xtables-addons targets
    ## ACCOUNT
    add_arg('--addr', dest='addr', action='append')
    add_arg('--tname', dest='tname', action='append')
    ## CHAOS
    add_arg('--delude', dest='delude', action='append')
    add_arg('--tarpit', dest='tarpit', action='append')
    ## DHCPMAC
    add_arg('--set-mac', dest='set-mac', action='append')
    ## DNETMAP
    add_arg('--prefix', dest='prefix', action='append')
    add_arg('--reuse', dest='reuse', action='append')
    add_arg('--static', dest='static', action='append')
    ## IPMARK
    add_arg('--and-mask', dest='and-mask', action='append')
    add_arg('--or-mask', dest='or-mask', action='append')
    add_arg('--shift', dest='shift', action='append')
    ## TARPIT
    add_arg('--honeypot', dest='honeypot', action='append')
    add_arg('--reset', dest='reset', action='append')

    return parser<|MERGE_RESOLUTION|>--- conflicted
+++ resolved
@@ -485,12 +485,6 @@
                     return True
 
         return False
-<<<<<<< HEAD
-    else:
-        cmd = '{0} -t {1} -C {2} {3}'.format(ipt_cmd, table, chain, rule)
-        out = __salt__['cmd.run'](cmd, output_loglevel='quiet')
-=======
->>>>>>> 5fee4a2d
 
     if not out:
         return True
