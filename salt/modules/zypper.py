--- conflicted
+++ resolved
@@ -1035,21 +1035,13 @@
     Extract text from the first occurred DOM aggregate.
     '''
     if not node_list:
-<<<<<<< HEAD
-        return ""
-=======
         return ''
->>>>>>> 6b24117e
 
     out = []
     for node in node_list[0].childNodes:
         if node.nodeType == dom.Document.TEXT_NODE:
             out.append(node.nodeValue)
-<<<<<<< HEAD
-    return "\n".join(out)
-=======
     return '\n'.join(out)
->>>>>>> 6b24117e
 
 
 def _parse_suse_product(path, *info):
@@ -1058,18 +1050,12 @@
     '''
     doc = dom.parse(path)
     product = {}
-<<<<<<< HEAD
-    [product.update({
-        nfo: _get_first_aggregate_text(doc.getElementsByTagName(nfo))
-    }) for nfo in info]
-=======
     for nfo in info:
         product.update(
             {nfo: _get_first_aggregate_text(
                 doc.getElementsByTagName(nfo)
             )}
         )
->>>>>>> 6b24117e
 
     return product
 
@@ -1084,21 +1070,12 @@
 
         salt '*' pkg.list_products
     '''
-<<<<<<< HEAD
-    PRODUCTS = "/etc/products.d"
-    if not os.path.exists(PRODUCTS):
-        raise CommandExecutionError("Directory {0} does not exists.".format(PRODUCTS))
-
-    products = {}
-    for fname in os.listdir("/etc/products.d"):
-=======
     PRODUCTS = '/etc/products.d'
     if not os.path.exists(PRODUCTS):
         raise CommandExecutionError('Directory {0} does not exists.'.format(PRODUCTS))
 
     products = {}
     for fname in os.listdir('/etc/products.d'):
->>>>>>> 6b24117e
         pth_name = os.path.join(PRODUCTS, fname)
         r_pth_name = os.path.realpath(pth_name)
         products[r_pth_name] = r_pth_name != pth_name and 'baseproduct' or None
