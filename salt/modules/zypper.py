# -*- coding: utf-8 -*-
'''
Package support for openSUSE via the zypper package manager

:depends: - ``rpm`` Python module.  Install with ``zypper install rpm-python``

.. important::
    If you feel that Salt should be using this module to manage packages on a
    minion, and it is using a different module (or gives an error similar to
    *'pkg.install' is not available*), see :ref:`here
    <module-provider-override>`.

'''

# Import python libs
from __future__ import absolute_import
import copy
import logging
import re
import os
import time
import datetime

# Import 3rd-party libs
# pylint: disable=import-error,redefined-builtin,no-name-in-module
import salt.ext.six as six
from salt.exceptions import SaltInvocationError
import salt.utils.event
from salt.ext.six.moves import configparser
from salt.ext.six.moves.urllib.parse import urlparse as _urlparse
# pylint: enable=import-error,redefined-builtin,no-name-in-module

from xml.dom import minidom as dom
from xml.parsers.expat import ExpatError

# Import salt libs
import salt.utils
from salt.exceptions import (
    CommandExecutionError, MinionError)

log = logging.getLogger(__name__)

HAS_ZYPP = False
ZYPP_HOME = '/etc/zypp'
LOCKS = '{0}/locks'.format(ZYPP_HOME)
REPOS = '{0}/repos.d'.format(ZYPP_HOME)
DEFAULT_PRIORITY = 99

# Define the module's virtual name
__virtualname__ = 'pkg'


def __virtual__():
    '''
    Set the virtual pkg module if the os is openSUSE
    '''
    if __grains__.get('os_family', '') != 'Suse':
        return (False, "Module zypper: non SUSE OS not suppored by zypper package manager")
    # Not all versions of Suse use zypper, check that it is available
    if not salt.utils.which('zypper'):
        return (False, "Module zypper: zypper package manager not found")
    return __virtualname__


class _Zypper(object):
    '''
    Zypper parallel caller.
    Validates the result and either raises an exception or reports an error.
    Allows serial zypper calls (first came, first won).
    '''

    SUCCESS_EXIT_CODES = [0, 100, 101, 102, 103]
    LOCK_EXIT_CODE = 7
    XML_DIRECTIVES = ['-x', '--xmlout']
    ZYPPER_LOCK = '/var/run/zypp.pid'
    TAG_RELEASED = 'zypper/released'
    TAG_BLOCKED = 'zypper/blocked'

    def __init__(self):
        '''
        Constructor
        '''
        self.__called = False
        self._reset()

    def _reset(self):
        '''
        Resets values of the call setup.

        :return:
        '''
        self.__cmd = ['zypper', '--non-interactive']
        self.__exit_code = 0
        self.__call_result = dict()
        self.__error_msg = ''
        self.__env = {'SALT_RUNNING': "1"}  # Subject to change

        # Call config
        self.__xml = False
        self.__no_lock = False
        self.__no_raise = False
        self.__refresh = False

    def __getattr__(self, item):
        '''
        Call configurator.

        :param item:
        :return:
        '''
        # Reset after the call
        if self.__called:
            self._reset()
            self.__called = False

        if item == 'xml':
            self.__xml = True
        elif item == 'nolock':
            self.__no_lock = True
        elif item == 'noraise':
            self.__no_raise = True
        elif item == 'refreshable':
            self.__refresh = True
        elif item == 'call':
            return self.__call
        else:
            return self.__dict__[item]

        # Prevent the use of "refreshable" together with "nolock".
        if self.__no_lock:
            self.__no_lock = not self.__refresh

        return self

    @property
    def exit_code(self):
        return self.__exit_code

    @exit_code.setter
    def exit_code(self, exit_code):
        self.__exit_code = int(exit_code or '0')

    @property
    def error_msg(self):
        return self.__error_msg

    @error_msg.setter
    def error_msg(self, msg):
        if self._is_error():
            self.__error_msg = msg and os.linesep.join(msg) or "Check Zypper's logs."

    def stdout(self):
        return self.__call_result.get('stdout', '')

    def stderr(self):
        return self.__call_result.get('stderr', '')

    def _is_error(self):
        '''
        Is this is an error code?

        :return:
        '''
        return self.exit_code not in self.SUCCESS_EXIT_CODES

    def _is_lock(self):
        '''
        Is this is a lock error code?

        :return:
        '''
        return self.exit_code == self.LOCK_EXIT_CODE

    def _is_xml_mode(self):
        '''
        Is Zypper's output is in XML format?

        :return:
        '''
        return [itm for itm in self.XML_DIRECTIVES if itm in self.__cmd] and True or False

    def _check_result(self):
        '''
        Check and set the result of a zypper command. In case of an error,
        either raise a CommandExecutionError or extract the error.

        result
            The result of a zypper command called with cmd.run_all
        '''
        if not self.__call_result:
            raise CommandExecutionError('No output result from Zypper?')

        self.exit_code = self.__call_result['retcode']
        if self._is_lock():
            return False

        if self._is_error():
            _error_msg = list()
            if not self._is_xml_mode():
                msg = self.__call_result['stderr'] and self.__call_result['stderr'].strip() or ""
                if msg:
                    _error_msg.append(msg)
            else:
                try:
                    doc = dom.parseString(self.__call_result['stdout'])
                except ExpatError as err:
                    log.error(err)
                    doc = None
                if doc:
                    msg_nodes = doc.getElementsByTagName('message')
                    for node in msg_nodes:
                        if node.getAttribute('type') == 'error':
                            _error_msg.append(node.childNodes[0].nodeValue)
                elif self.__call_result['stderr'].strip():
                    _error_msg.append(self.__call_result['stderr'].strip())
            self.error_msg = _error_msg
        return True

    def __call(self, *args, **kwargs):
        '''
        Call Zypper.

        :param state:
        :return:
        '''
        self.__called = True
        if self.__xml:
            self.__cmd.append('--xmlout')
        if not self.__refresh:
            self.__cmd.append('--no-refresh')

        self.__cmd.extend(args)
        kwargs['output_loglevel'] = 'trace'
        kwargs['python_shell'] = False
        kwargs['env'] = self.__env.copy()
        if self.__no_lock:
            kwargs['env']['ZYPP_READONLY_HACK'] = "1"  # Disables locking for read-only operations. Do not try that at home!

        # Zypper call will stuck here waiting, if another zypper hangs until forever.
        # However, Zypper lock needs to be always respected.
        was_blocked = False
        while True:
            log.debug("Calling Zypper: " + ' '.join(self.__cmd))
            self.__call_result = __salt__['cmd.run_all'](self.__cmd, **kwargs)
            if self._check_result():
                break

            if os.path.exists(self.ZYPPER_LOCK):
                try:
                    data = __salt__['ps.proc_info'](int(open(self.ZYPPER_LOCK).readline()),
                                                    attrs=['pid', 'name', 'cmdline', 'create_time'])
                    data['cmdline'] = ' '.join(data['cmdline'])
                    data['info'] = 'Blocking process created at {0}.'.format(
                        datetime.datetime.utcfromtimestamp(data['create_time']).isoformat())
                    data['success'] = True
                except Exception as err:
                    data = {'info': 'Unable to retrieve information about blocking process: {0}'.format(err.message),
                            'success': False}
            else:
                data = {'info': 'Zypper is locked, but no Zypper lock has been found.', 'success': False}

            if not data['success']:
                log.debug("Unable to collect data about blocking process.")
            else:
                log.debug("Collected data about blocking process.")

            __salt__['event.fire_master'](data, self.TAG_BLOCKED)
            log.debug("Fired a Zypper blocked event to the master with the data: {0}".format(str(data)))
            log.debug("Waiting 5 seconds for Zypper gets released...")
            time.sleep(5)
            if not was_blocked:
                was_blocked = True

        if was_blocked:
            __salt__['event.fire_master']({'success': not len(self.error_msg),
                                           'info': self.error_msg or 'Zypper has been released'},
                                          self.TAG_RELEASED)
        if self.error_msg and not self.__no_raise:
            raise CommandExecutionError('Zypper command failure: {0}'.format(self.error_msg))

        return self._is_xml_mode() and dom.parseString(self.__call_result['stdout']) or self.__call_result['stdout']


__zypper__ = _Zypper()


def list_upgrades(refresh=True):
    '''
    List all available package upgrades on this system

    refresh
        force a refresh if set to True (default).
        If set to False it depends on zypper if a refresh is
        executed.

    CLI Example:

    .. code-block:: bash

        salt '*' pkg.list_upgrades
    '''
    if refresh:
        refresh_db()

    ret = dict()
    for update_node in __zypper__.nolock.xml.call('list-updates').getElementsByTagName('update'):
        if update_node.getAttribute('kind') == 'package':
            ret[update_node.getAttribute('name')] = update_node.getAttribute('edition')

    return ret

# Provide a list_updates function for those used to using zypper list-updates
list_updates = salt.utils.alias_function(list_upgrades, 'list_updates')


def info_installed(*names, **kwargs):
    '''
    Return the information of the named package(s), installed on the system.

    :param names:
        Names of the packages to get information about.

    :param attr:
        Comma-separated package attributes. If no 'attr' is specified, all available attributes returned.

        Valid attributes are:
            version, vendor, release, build_date, build_date_time_t, install_date, install_date_time_t,
            build_host, group, source_rpm, arch, epoch, size, license, signature, packager, url,
            summary, description.

    :param errors:
        Handle RPM field errors (true|false). By default, various mistakes in the textual fields are simply ignored and
        omitted from the data. Otherwise a field with a mistake is not returned, instead a 'N/A (bad UTF-8)'
        (not available, broken) text is returned.

        Valid attributes are:
            ignore, report

    CLI example:

    .. code-block:: bash

        salt '*' pkg.info_installed <package1>
        salt '*' pkg.info_installed <package1> <package2> <package3> ...
        salt '*' pkg.info_installed <package1> attr=version,vendor
        salt '*' pkg.info_installed <package1> <package2> <package3> ... attr=version,vendor
        salt '*' pkg.info_installed <package1> <package2> <package3> ... attr=version,vendor errors=true
    '''
    ret = dict()
    for pkg_name, pkg_nfo in __salt__['lowpkg.info'](*names, **kwargs).items():
        t_nfo = dict()
        # Translate dpkg-specific keys to a common structure
        for key, value in pkg_nfo.items():
            if type(value) == str:
                # Check, if string is encoded in a proper UTF-8
                value_ = value.decode('UTF-8', 'ignore').encode('UTF-8', 'ignore')
                if value != value_:
                    value = kwargs.get('errors') and value_ or 'N/A (invalid UTF-8)'
                    log.error('Package {0} has bad UTF-8 code in {1}: {2}'.format(pkg_name, key, value))
            if key == 'source_rpm':
                t_nfo['source'] = value
            else:
                t_nfo[key] = value
        ret[pkg_name] = t_nfo

    return ret


def info_available(*names, **kwargs):
    '''
    Return the information of the named package available for the system.

    refresh
        force a refresh if set to True (default).
        If set to False it depends on zypper if a refresh is
        executed or not.

    CLI example:

    .. code-block:: bash

        salt '*' pkg.info_available <package1>
        salt '*' pkg.info_available <package1> <package2> <package3> ...
    '''
    ret = {}

    if not names:
        return ret
    else:
        names = sorted(list(set(names)))

    # Refresh db before extracting the latest package
    if kwargs.get('refresh', True):
        refresh_db()

    pkg_info = []
    batch = names[:]
    batch_size = 200

    # Run in batches
    while batch:
        pkg_info.extend(re.split(r"Information for package*",
                                 __zypper__.nolock.call('info', '-t', 'package', *batch[:batch_size])))
        batch = batch[batch_size:]

    for pkg_data in pkg_info:
        nfo = {}
        for line in [data for data in pkg_data.split('\n') if ':' in data]:
            if line.startswith('-----'):
                continue
            kw = [data.strip() for data in line.split(':', 1)]
            if len(kw) == 2 and kw[1]:
                nfo[kw[0].lower()] = kw[1]
        if nfo.get('name'):
            name = nfo.pop('name')
            ret[name] = nfo
        if nfo.get('status'):
            nfo['status'] = nfo.get('status')
        if nfo.get('installed'):
            nfo['installed'] = nfo.get('installed').lower() == 'yes' and True or False

    return ret


def info(*names, **kwargs):
    '''
    .. deprecated:: Nitrogen
       Use :py:func:`~salt.modules.pkg.info_available` instead.

    Return the information of the named package available for the system.

    CLI example:

    .. code-block:: bash

        salt '*' pkg.info <package1>
        salt '*' pkg.info <package1> <package2> <package3> ...
    '''
    salt.utils.warn_until('Nitrogen', "Please use 'pkg.info_available' instead")
    return info_available(*names)


def latest_version(*names, **kwargs):
    '''
    Return the latest version of the named package available for upgrade or
    installation. If more than one package name is specified, a dict of
    name/version pairs is returned.

    If the latest version of a given package is already installed, an empty
    dict will be returned for that package.

    refresh
        force a refresh if set to True (default).
        If set to False it depends on zypper if a refresh is
        executed or not.

    CLI example:

    .. code-block:: bash

        salt '*' pkg.latest_version <package name>
        salt '*' pkg.latest_version <package1> <package2> <package3> ...
    '''
    ret = dict()

    if not names:
        return ret

    names = sorted(list(set(names)))
    package_info = info_available(*names, **kwargs)
    for name in names:
        pkg_info = package_info.get(name, {})
        status = pkg_info.get('status', '').lower()
        if status.find('not installed') > -1 or status.find('out-of-date') > -1:
            ret[name] = pkg_info.get('version')

    # Return a string if only one package name passed
    if len(names) == 1 and len(ret):
        return ret[names[0]]

    return ret


# available_version is being deprecated
available_version = salt.utils.alias_function(latest_version, 'available_version')


def upgrade_available(name, **kwargs):
    '''
    Check whether or not an upgrade is available for a given package

    refresh
        force a refresh if set to True (default).
        If set to False it depends on zypper if a refresh is
        executed or not.

    CLI Example:

    .. code-block:: bash

        salt '*' pkg.upgrade_available <package name>
    '''
    # The "not not" tactic is intended here as it forces the return to be False.
    return not not latest_version(name, **kwargs)  # pylint: disable=C0113


def version(*names, **kwargs):
    '''
    Returns a string representing the package version or an empty dict if not
    installed. If more than one package name is specified, a dict of
    name/version pairs is returned.

    CLI Example:

    .. code-block:: bash

        salt '*' pkg.version <package name>
        salt '*' pkg.version <package1> <package2> <package3> ...
    '''
    return __salt__['pkg_resource.version'](*names, **kwargs) or {}


def version_cmp(ver1, ver2):
    '''
    .. versionadded:: 2015.5.4

    Do a cmp-style comparison on two packages. Return -1 if ver1 < ver2, 0 if
    ver1 == ver2, and 1 if ver1 > ver2. Return None if there was a problem
    making the comparison.

    CLI Example:

    .. code-block:: bash

        salt '*' pkg.version_cmp '0.2-001' '0.2.0.1-002'
    '''
    return __salt__['lowpkg.version_cmp'](str(ver1), str(ver2))


def list_pkgs(versions_as_list=False, **kwargs):
    '''
    List the packages currently installed as a dict with versions
    as a comma separated string::

        {'<package_name>': '<version>[,<version>...]'}

    versions_as_list:
        If set to true, the versions are provided as a list

        {'<package_name>': ['<version>', '<version>']}

    removed:
        not supported

    purge_desired:
        not supported

    CLI Example:

    .. code-block:: bash

        salt '*' pkg.list_pkgs
    '''
    versions_as_list = salt.utils.is_true(versions_as_list)
    # not yet implemented or not applicable
    if any([salt.utils.is_true(kwargs.get(x))
            for x in ('removed', 'purge_desired')]):
        return {}

    if 'pkg.list_pkgs' in __context__:
        if versions_as_list:
            return __context__['pkg.list_pkgs']
        else:
            ret = copy.deepcopy(__context__['pkg.list_pkgs'])
            __salt__['pkg_resource.stringify'](ret)
            return ret

    cmd = ['rpm', '-qa', '--queryformat', '%{NAME}_|-%{VERSION}_|-%{RELEASE}_|-%|EPOCH?{%{EPOCH}}:{}|\\n']
    ret = {}
    for line in __salt__['cmd.run'](cmd, output_loglevel='trace', python_shell=False).splitlines():
        name, pkgver, rel, epoch = line.split('_|-')
        if epoch:
            pkgver = '{0}:{1}'.format(epoch, pkgver)
        if rel:
            pkgver += '-{0}'.format(rel)
        __salt__['pkg_resource.add_pkg'](ret, name, pkgver)

    __salt__['pkg_resource.sort_pkglist'](ret)
    __context__['pkg.list_pkgs'] = copy.deepcopy(ret)
    if not versions_as_list:
        __salt__['pkg_resource.stringify'](ret)

    return ret


def _get_configured_repos():
    '''
    Get all the info about repositories from the configurations.
    '''

    repos_cfg = configparser.ConfigParser()
    repos_cfg.read([REPOS + '/' + fname for fname in os.listdir(REPOS)])

    return repos_cfg


def _get_repo_info(alias, repos_cfg=None):
    '''
    Get one repo meta-data.
    '''
    try:
        meta = dict((repos_cfg or _get_configured_repos()).items(alias))
        meta['alias'] = alias
        for key, val in six.iteritems(meta):
            if val in ['0', '1']:
                meta[key] = int(meta[key]) == 1
            elif val == 'NONE':
                meta[key] = None
        return meta
    except (ValueError, configparser.NoSectionError):
        return {}


def get_repo(repo, **kwargs):  # pylint: disable=unused-argument
    '''
    Display a repo.

    CLI Example:

    .. code-block:: bash

        salt '*' pkg.get_repo alias
    '''
    return _get_repo_info(repo)


def list_repos():
    '''
    Lists all repos.

    CLI Example:

    .. code-block:: bash

       salt '*' pkg.list_repos
    '''
    repos_cfg = _get_configured_repos()
    all_repos = {}
    for alias in repos_cfg.sections():
        all_repos[alias] = _get_repo_info(alias, repos_cfg=repos_cfg)

    return all_repos


def del_repo(repo):
    '''
    Delete a repo.

    CLI Examples:

    .. code-block:: bash

        salt '*' pkg.del_repo alias
    '''
    repos_cfg = _get_configured_repos()
    for alias in repos_cfg.sections():
        if alias == repo:
            doc = __zypper__.xml.call('rr', '--loose-auth', '--loose-query', alias)
            msg = doc.getElementsByTagName('message')
            if doc.getElementsByTagName('progress') and msg:
                return {
                    repo: True,
                    'message': msg[0].childNodes[0].nodeValue,
                }

    raise CommandExecutionError('Repository \'{0}\' not found.'.format(repo))


def mod_repo(repo, **kwargs):
    '''
    Modify one or more values for a repo. If the repo does not exist, it will
    be created, so long as the following values are specified:

    repo or alias
        alias by which the zypper refers to the repo

    url, mirrorlist or baseurl
        the URL for zypper to reference

    enabled
        enable or disable (True or False) repository,
        but do not remove if disabled.

    refresh
        enable or disable (True or False) auto-refresh of the repository.

    cache
        Enable or disable (True or False) RPM files caching.

    gpgcheck
        Enable or disable (True or False) GOG check for this repository.

    gpgautoimport
        Automatically trust and import new repository.

    Key/Value pairs may also be removed from a repo's configuration by setting
    a key to a blank value. Bear in mind that a name cannot be deleted, and a
    url can only be deleted if a mirrorlist is specified (or vice versa).

    CLI Examples:

    .. code-block:: bash

        salt '*' pkg.mod_repo alias alias=new_alias
        salt '*' pkg.mod_repo alias url= mirrorlist=http://host.com/
    '''

    repos_cfg = _get_configured_repos()
    added = False

    # An attempt to add new one?
    if repo not in repos_cfg.sections():
        url = kwargs.get('url', kwargs.get('mirrorlist', kwargs.get('baseurl')))
        if not url:
            raise CommandExecutionError(
                'Repository \'{0}\' not found, and neither \'baseurl\' nor '
                '\'mirrorlist\' was specified'.format(repo)
            )

        if not _urlparse(url).scheme:
            raise CommandExecutionError(
                'Repository \'{0}\' not found and URL for baseurl/mirrorlist '
                'is malformed'.format(repo)
            )

        # Is there already such repo under different alias?
        for alias in repos_cfg.sections():
            repo_meta = _get_repo_info(alias, repos_cfg=repos_cfg)

            # Complete user URL, in case it is not
            new_url = _urlparse(url)
            if not new_url.path:
                new_url = _urlparse.ParseResult(scheme=new_url.scheme,  # pylint: disable=E1123
                                                netloc=new_url.netloc,
                                                path='/',
                                                params=new_url.params,
                                                query=new_url.query,
                                                fragment=new_url.fragment)
            base_url = _urlparse(repo_meta['baseurl'])

            if new_url == base_url:
                raise CommandExecutionError(
                    'Repository \'{0}\' already exists as \'{1}\'.'.format(
                        repo,
                        alias
                    )
                )

        # Add new repo
        __zypper__.xml.call('ar', url, repo)

        # Verify the repository has been added
        repos_cfg = _get_configured_repos()
        if repo not in repos_cfg.sections():
            raise CommandExecutionError(
                'Failed add new repository \'{0}\' for unspecified reason. '
                'Please check zypper logs.'.format(repo))
        added = True

    # Modify added or existing repo according to the options
    cmd_opt = []
    global_cmd_opt = []

    if 'enabled' in kwargs:
        cmd_opt.append(kwargs['enabled'] and '--enable' or '--disable')

    if 'refresh' in kwargs:
        cmd_opt.append(kwargs['refresh'] and '--refresh' or '--no-refresh')

    if 'cache' in kwargs:
        cmd_opt.append(
            kwargs['cache'] and '--keep-packages' or '--no-keep-packages'
        )

    if 'gpgcheck' in kwargs:
        cmd_opt.append(kwargs['gpgcheck'] and '--gpgcheck' or '--no-gpgcheck')

    if 'priority' in kwargs:
        cmd_opt.append("--priority={0}".format(kwargs.get('priority', DEFAULT_PRIORITY)))

    if 'humanname' in kwargs:
        cmd_opt.append("--name='{0}'".format(kwargs.get('humanname')))

    if kwargs.get('gpgautoimport') is True:
        global_cmd_opt.append('--gpg-auto-import-keys')

    if cmd_opt:
        cmd_opt = global_cmd_opt + ['mr'] + cmd_opt + [repo]
        __zypper__.refreshable.xml.call(*cmd_opt)

    # If repo nor added neither modified, error should be thrown
    if not added and not cmd_opt:
        raise CommandExecutionError(
            'Specified arguments did not result in modification of repo'
        )

    return get_repo(repo)


def refresh_db():
    '''
    Force a repository refresh by calling ``zypper refresh --force``, return a dict::

        {'<database name>': Bool}

    CLI Example:

    .. code-block:: bash

        salt '*' pkg.refresh_db
    '''
    ret = {}
    out = __zypper__.refreshable.call('refresh', '--force')

    for line in out.splitlines():
        if not line:
            continue
        if line.strip().startswith('Repository'):
            key = line.split('\'')[1].strip()
            if 'is up to date' in line:
                ret[key] = False
        elif line.strip().startswith('Building'):
            key = line.split('\'')[1].strip()
            if 'done' in line:
                ret[key] = True
    return ret


def install(name=None,
            refresh=False,
            fromrepo=None,
            pkgs=None,
            sources=None,
            downloadonly=None,
            skip_verify=False,
            version=None,
            **kwargs):
    '''
    Install the passed package(s), add refresh=True to force a 'zypper refresh'
    before package is installed.

    name
        The name of the package to be installed. Note that this parameter is
        ignored if either ``pkgs`` or ``sources`` is passed. Additionally,
        please note that this option can only be used to install packages from
        a software repository. To install a package file manually, use the
        ``sources`` option.

        CLI Example:

        .. code-block:: bash

            salt '*' pkg.install <package name>

    refresh
        force a refresh if set to True.
        If set to False (default) it depends on zypper if a refresh is
        executed.

    fromrepo
        Specify a package repository to install from.

    downloadonly
        Only download the packages, do not install.

    skip_verify
        Skip the GPG verification check (e.g., ``--no-gpg-checks``)

    version
        Can be either a version number, or the combination of a comparison
        operator (<, >, <=, >=, =) and a version number (ex. '>1.2.3-4').
        This parameter is ignored if ``pkgs`` or ``sources`` is passed.


    Multiple Package Installation Options:

    pkgs
        A list of packages to install from a software repository. Must be
        passed as a python list. A specific version number can be specified
        by using a single-element dict representing the package and its
        version. As with the ``version`` parameter above, comparison operators
        can be used to target a specific version of a package.

        CLI Examples:

        .. code-block:: bash

            salt '*' pkg.install pkgs='["foo", "bar"]'
            salt '*' pkg.install pkgs='["foo", {"bar": "1.2.3-4"}]'
            salt '*' pkg.install pkgs='["foo", {"bar": "<1.2.3-4"}]'

    sources
        A list of RPM packages to install. Must be passed as a list of dicts,
        with the keys being package names, and the values being the source URI
        or local path to the package.

        CLI Example:

        .. code-block:: bash

            salt '*' pkg.install sources='[{"foo": "salt://foo.rpm"},{"bar": "salt://bar.rpm"}]'


    Returns a dict containing the new package names and versions::

        {'<package>': {'old': '<old-version>',
                       'new': '<new-version>'}}
    '''
    if refresh:
        refresh_db()

    try:
        pkg_params, pkg_type = __salt__['pkg_resource.parse_targets'](name, pkgs, sources, **kwargs)
    except MinionError as exc:
        raise CommandExecutionError(exc)

    if pkg_params is None or len(pkg_params) == 0:
        return {}

    version_num = version
    if version_num:
        if pkgs is None and sources is None:
            # Allow "version" to work for single package target
            pkg_params = {name: version_num}
        else:
            log.warning("'version' parameter will be ignored for multiple package targets")

    if pkg_type == 'repository':
        targets = []
        problems = []
        for param, version_num in six.iteritems(pkg_params):
            if version_num is None:
                targets.append(param)
            else:
                match = re.match(r'^([<>])?(=)?([^<>=]+)$', version_num)
                if match:
                    gt_lt, equal, verstr = match.groups()
                    targets.append('{0}{1}{2}'.format(param, ((gt_lt or '') + (equal or '')) or '=', verstr))
                    log.debug(targets)
                else:
                    msg = ('Invalid version string {0!r} for package {1!r}'.format(version_num, name))
                    problems.append(msg)
        if problems:
            for problem in problems:
                log.error(problem)
            return {}
    else:
        targets = pkg_params

    old = list_pkgs()
    downgrades = []
    if fromrepo:
        fromrepoopt = ['--force', '--force-resolution', '--from', fromrepo]
        log.info('Targeting repo \'{0}\''.format(fromrepo))
    else:
        fromrepoopt = ''
    cmd_install = ['install', '--name', '--auto-agree-with-licenses']
    if not refresh:
        cmd_install.append('--no-refresh')
    if skip_verify:
        cmd_install.append('--no-gpg-checks')
    if downloadonly:
        cmd_install.append('--download-only')
    if fromrepo:
        cmd_install.extend(fromrepoopt)

    errors = []

    # Split the targets into batches of 500 packages each, so that
    # the maximal length of the command line is not broken
    while targets:
        cmd = cmd_install + targets[:500]
        targets = targets[500:]
        for line in __zypper__.call(*cmd).splitlines():
            match = re.match(r"^The selected package '([^']+)'.+has lower version", line)
            if match:
                downgrades.append(match.group(1))

    while downgrades:
        cmd = cmd_install + ['--force'] + downgrades[:500]
        downgrades = downgrades[500:]
        __zypper__.call(*cmd)

    __context__.pop('pkg.list_pkgs', None)
    new = list_pkgs()
    ret = salt.utils.compare_dicts(old, new)

    if errors:
        raise CommandExecutionError(
            'Problem encountered installing package(s)',
            info={'errors': errors, 'changes': ret}
        )

    return ret


def upgrade(refresh=True, skip_verify=False):
    '''
    Run a full system upgrade, a zypper upgrade

    refresh
        force a refresh if set to True (default).
        If set to False it depends on zypper if a refresh is
        executed.

    Return a dict containing the new package names and versions::

        {'<package>': {'old': '<old-version>',
                       'new': '<new-version>'}}

    CLI Example:

    .. code-block:: bash

        salt '*' pkg.upgrade


    Options:

    skip_verify
        Skip the GPG verification check (e.g., ``--no-gpg-checks``)

    '''
    ret = {'changes': {},
           'result': True,
           'comment': '',
    }

    if refresh:
        refresh_db()
    old = list_pkgs()

    to_append = ''
    if skip_verify:
        to_append = '--no-gpg-checks'
    __zypper__.noraise.call('update', '--auto-agree-with-licenses', to_append)
    if __zypper__.exit_code not in __zypper__.SUCCESS_EXIT_CODES:
        ret['result'] = False
        ret['comment'] = (__zypper__.stdout() + os.linesep + __zypper__.stderr()).strip()
    else:
        __context__.pop('pkg.list_pkgs', None)
        new = list_pkgs()
        ret['changes'] = salt.utils.compare_dicts(old, new)

    return ret


def _uninstall(name=None, pkgs=None):
    '''
    Remove and purge do identical things but with different Zypper commands,
    this function performs the common logic.
    '''
    try:
        pkg_params = __salt__['pkg_resource.parse_targets'](name, pkgs)[0]
    except MinionError as exc:
        raise CommandExecutionError(exc)

    old = list_pkgs()
    targets = [target for target in pkg_params if target in old]
    if not targets:
        return {}

    errors = []
    while targets:
        __zypper__.call('remove', *targets[:500])
        targets = targets[500:]

    __context__.pop('pkg.list_pkgs', None)
    ret = salt.utils.compare_dicts(old, list_pkgs())

    if errors:
        raise CommandExecutionError(
            'Problem encountered removing package(s)',
            info={'errors': errors, 'changes': ret}
        )

    return ret


def remove(name=None, pkgs=None, **kwargs):  # pylint: disable=unused-argument
    '''
    Remove packages with ``zypper -n remove``

    name
        The name of the package to be deleted.


    Multiple Package Options:

    pkgs
        A list of packages to delete. Must be passed as a python list. The
        ``name`` parameter will be ignored if this option is passed.

    .. versionadded:: 0.16.0


    Returns a dict containing the changes.

    CLI Example:

    .. code-block:: bash

        salt '*' pkg.remove <package name>
        salt '*' pkg.remove <package1>,<package2>,<package3>
        salt '*' pkg.remove pkgs='["foo", "bar"]'
    '''
    return _uninstall(name=name, pkgs=pkgs)


def purge(name=None, pkgs=None, **kwargs):  # pylint: disable=unused-argument
    '''
    Recursively remove a package and all dependencies which were installed
    with it, this will call a ``zypper -n remove -u``

    name
        The name of the package to be deleted.


    Multiple Package Options:

    pkgs
        A list of packages to delete. Must be passed as a python list. The
        ``name`` parameter will be ignored if this option is passed.

    .. versionadded:: 0.16.0


    Returns a dict containing the changes.

    CLI Example:

    .. code-block:: bash

        salt '*' pkg.purge <package name>
        salt '*' pkg.purge <package1>,<package2>,<package3>
        salt '*' pkg.purge pkgs='["foo", "bar"]'
    '''
    return _uninstall(name=name, pkgs=pkgs)


def list_locks():
    '''
    List current package locks.

    Return a dict containing the locked package with attributes::

        {'<package>': {'case_sensitive': '<case_sensitive>',
                       'match_type': '<match_type>'
                       'type': '<type>'}}

    CLI Example:

    .. code-block:: bash

        salt '*' pkg.list_locks
    '''
    locks = {}
    if os.path.exists(LOCKS):
        with salt.utils.fopen(LOCKS) as fhr:
            for meta in [item.split('\n') for item in fhr.read().split('\n\n')]:
                lock = {}
                for element in [el for el in meta if el]:
                    if ':' in element:
                        lock.update(dict([tuple([i.strip() for i in element.split(':', 1)]), ]))
                if lock.get('solvable_name'):
                    locks[lock.pop('solvable_name')] = lock

    return locks


def clean_locks():
    '''
    Remove unused locks that do not currently (with regard to repositories
    used) lock any package.

    CLI Example:

    .. code-block:: bash

        salt '*' pkg.clean_locks
    '''
    LCK = "removed"
    out = {LCK: 0}
    if not os.path.exists("/etc/zypp/locks"):
        return out

    for node in __zypper__.xml.call('cl').getElementsByTagName("message"):
        text = node.childNodes[0].nodeValue.lower()
        if text.startswith(LCK):
            out[LCK] = text.split(" ")[1]
            break

    return out


def remove_lock(packages, **kwargs):  # pylint: disable=unused-argument
    '''
    Remove specified package lock.

    CLI Example:

    .. code-block:: bash

        salt '*' pkg.remove_lock <package name>
        salt '*' pkg.remove_lock <package1>,<package2>,<package3>
        salt '*' pkg.remove_lock pkgs='["foo", "bar"]'
    '''

    locks = list_locks()
    try:
        packages = list(__salt__['pkg_resource.parse_targets'](packages)[0].keys())
    except MinionError as exc:
        raise CommandExecutionError(exc)

    removed = []
    missing = []
    for pkg in packages:
        if locks.get(pkg):
            removed.append(pkg)
        else:
            missing.append(pkg)

    if removed:
        __zypper__.call('rl', *removed)

    return {'removed': len(removed), 'not_found': missing}


def add_lock(packages, **kwargs):  # pylint: disable=unused-argument
    '''
    Add a package lock. Specify packages to lock by exact name.

    CLI Example:

    .. code-block:: bash

        salt '*' pkg.add_lock <package name>
        salt '*' pkg.add_lock <package1>,<package2>,<package3>
        salt '*' pkg.add_lock pkgs='["foo", "bar"]'
    '''
    locks = list_locks()
    added = []
    try:
        packages = list(__salt__['pkg_resource.parse_targets'](packages)[0].keys())
    except MinionError as exc:
        raise CommandExecutionError(exc)

    for pkg in packages:
        if not locks.get(pkg):
            added.append(pkg)

    if added:
        __zypper__.call('al', *added)

    return {'added': len(added), 'packages': added}


def verify(*names, **kwargs):
    '''
    Runs an rpm -Va on a system, and returns the results in a dict

    Files with an attribute of config, doc, ghost, license or readme in the
    package header can be ignored using the ``ignore_types`` keyword argument

    CLI Example:

    .. code-block:: bash

        salt '*' pkg.verify
        salt '*' pkg.verify httpd
        salt '*' pkg.verify 'httpd postfix'
        salt '*' pkg.verify 'httpd postfix' ignore_types=['config','doc']
    '''
    return __salt__['lowpkg.verify'](*names, **kwargs)


def file_list(*packages):
    '''
    List the files that belong to a package. Not specifying any packages will
    return a list of *every* file on the system's rpm database (not generally
    recommended).

    CLI Examples:

    .. code-block:: bash

        salt '*' pkg.file_list httpd
        salt '*' pkg.file_list httpd postfix
        salt '*' pkg.file_list
    '''
    return __salt__['lowpkg.file_list'](*packages)


def file_dict(*packages):
    '''
    List the files that belong to a package, grouped by package. Not
    specifying any packages will return a list of *every* file on the system's
    rpm database (not generally recommended).

    CLI Examples:

    .. code-block:: bash

        salt '*' pkg.file_list httpd
        salt '*' pkg.file_list httpd postfix
        salt '*' pkg.file_list
    '''
    return __salt__['lowpkg.file_dict'](*packages)


def modified(*packages, **flags):
    '''
    List the modified files that belong to a package. Not specifying any packages
    will return a list of _all_ modified files on the system's RPM database.

    .. versionadded:: 2015.5.0

    Filtering by flags (True or False):

    size
        Include only files where size changed.

    mode
        Include only files which file's mode has been changed.

    checksum
        Include only files which MD5 checksum has been changed.

    device
        Include only files which major and minor numbers has been changed.

    symlink
        Include only files which are symbolic link contents.

    owner
        Include only files where owner has been changed.

    group
        Include only files where group has been changed.

    time
        Include only files where modification time of the file has been changed.

    capabilities
        Include only files where capabilities differ or not. Note: supported only on newer RPM versions.

    CLI Examples:

    .. code-block:: bash

        salt '*' pkg.modified
        salt '*' pkg.modified httpd
        salt '*' pkg.modified httpd postfix
        salt '*' pkg.modified httpd owner=True group=False
    '''

    return __salt__['lowpkg.modified'](*packages, **flags)


def owner(*paths):
    '''
    Return the name of the package that owns the file. Multiple file paths can
    be passed. If a single path is passed, a string will be returned,
    and if multiple paths are passed, a dictionary of file/package name
    pairs will be returned.

    If the file is not owned by a package, or is not present on the minion,
    then an empty string will be returned for that path.

    CLI Examples:

    .. code-block:: bash

        salt '*' pkg.owner /usr/bin/apachectl
        salt '*' pkg.owner /usr/bin/apachectl /etc/httpd/conf/httpd.conf
    '''
    return __salt__['lowpkg.owner'](*paths)


def _get_patterns(installed_only=None):
    '''
    List all known patterns in repos.
    '''
    patterns = {}
    for element in __zypper__.nolock.xml.call('se', '-t', 'pattern').getElementsByTagName('solvable'):
        installed = element.getAttribute('status') == 'installed'
        if (installed_only and installed) or not installed_only:
            patterns[element.getAttribute('name')] = {
                'installed': installed,
                'summary': element.getAttribute('summary'),
            }

    return patterns


def list_patterns(refresh=False):
    '''
    List all known patterns from available repos.

    refresh
        force a refresh if set to True.
        If set to False (default) it depends on zypper if a refresh is
        executed.

    CLI Examples:

    .. code-block:: bash

        salt '*' pkg.list_patterns
    '''
    if refresh:
        refresh_db()

    return _get_patterns()


def list_installed_patterns():
    '''
    List installed patterns on the system.

    CLI Examples:

    .. code-block:: bash

        salt '*' pkg.list_installed_patterns
    '''
    return _get_patterns(installed_only=True)


def search(criteria, refresh=False):
    '''
    List known packags, available to the system.

    refresh
        force a refresh if set to True.
        If set to False (default) it depends on zypper if a refresh is
        executed.

    CLI Examples:

    .. code-block:: bash

        salt '*' pkg.search <criteria>
    '''
    if refresh:
        refresh_db()

    solvables = __zypper__.nolock.xml.call('se', criteria).getElementsByTagName('solvable')
    if not solvables:
        raise CommandExecutionError(
            'No packages found matching \'{0}\''.format(criteria)
        )

    out = {}
    for solvable in [slv for slv in solvables
                     if slv.getAttribute('status') == 'not-installed'
                         and slv.getAttribute('kind') == 'package']:
        out[solvable.getAttribute('name')] = {'summary': solvable.getAttribute('summary')}

    return out


def _get_first_aggregate_text(node_list):
    '''
    Extract text from the first occurred DOM aggregate.
    '''
    if not node_list:
        return ''

    out = []
    for node in node_list[0].childNodes:
        if node.nodeType == dom.Document.TEXT_NODE:
            out.append(node.nodeValue)
    return '\n'.join(out)


def list_products(all=False, refresh=False):
    '''
    List all available or installed SUSE products.

    all
        List all products available or only installed. Default is False.

    refresh
        force a refresh if set to True.
        If set to False (default) it depends on zypper if a refresh is
        executed.

    Includes handling for OEM products, which read the OEM productline file
    and overwrite the release value.

    CLI Examples:

    .. code-block:: bash

        salt '*' pkg.list_products
        salt '*' pkg.list_products all=True
    '''
    if refresh:
        refresh_db()

    ret = list()
    OEM_PATH = "/var/lib/suseRegister/OEM"
    cmd = list()
    if not all:
        cmd.append('--disable-repos')
    cmd.append('products')
    if not all:
        cmd.append('-i')

    product_list = __zypper__.nolock.xml.call(*cmd).getElementsByTagName('product-list')
    if not product_list:
        return ret  # No products found

    for prd in product_list[0].getElementsByTagName('product'):
        p_nfo = dict()
        for k_p_nfo, v_p_nfo in prd.attributes.items():
            p_nfo[k_p_nfo] = k_p_nfo not in ['isbase', 'installed'] and v_p_nfo or v_p_nfo in ['true', '1']

        eol = prd.getElementsByTagName('endoflife')
        if eol:
            p_nfo['eol'] = eol[0].getAttribute('text')
            p_nfo['eol_t'] = int(eol[0].getAttribute('time_t') or 0)
        p_nfo['description'] = " ".join(
            [line.strip() for line in _get_first_aggregate_text(
                prd.getElementsByTagName('description')
            ).split(os.linesep)]
        )
        if 'productline' in p_nfo and p_nfo['productline']:
            oem_file = os.path.join(OEM_PATH, p_nfo['productline'])
            if os.path.isfile(oem_file):
                with salt.utils.fopen(oem_file, 'r') as rfile:
                    oem_release = rfile.readline().strip()
                    if oem_release:
                        p_nfo['release'] = oem_release
        ret.append(p_nfo)

    return ret


def download(*packages, **kwargs):
    '''
    Download packages to the local disk.

    refresh
        force a refresh if set to True.
        If set to False (default) it depends on zypper if a refresh is
        executed.

    CLI example:

    .. code-block:: bash

        salt '*' pkg.download httpd
        salt '*' pkg.download httpd postfix
    '''
    if not packages:
        raise SaltInvocationError('No packages specified')

    refresh = kwargs.get('refresh', False)
    if refresh:
        refresh_db()

    pkg_ret = {}
    for dld_result in __zypper__.xml.call('download', *packages).getElementsByTagName("download-result"):
        repo = dld_result.getElementsByTagName("repository")[0]
        pkg_info = {
            'repository-name': repo.getAttribute('name'),
            'repository-alias': repo.getAttribute('alias'),
        }
<<<<<<< HEAD
        key = _get_first_aggregate_text(
            dld_result.getElementsByTagName('name')
        )
        pkg_ret[key] = pkg_info
=======
        if __salt__['lowpkg.checksum'](pkg_info['path']):
            pkg_ret[_get_first_aggregate_text(dld_result.getElementsByTagName("name"))] = pkg_info
>>>>>>> 5a6b037c

    if pkg_ret:
        failed = [pkg for pkg in packages if pkg not in pkg_ret]
        if failed:
            pkg_ret['_error'] = ('The following package(s) failed to download: {0}'.format(', '.join(failed)))
        return pkg_ret

    raise CommandExecutionError(
        'Unable to download packages: {0}'.format(', '.join(packages))
    )


def diff(*paths):
    '''
    Return a formatted diff between current files and original in a package.
    NOTE: this function includes all files (configuration and not), but does
    not work on binary content.

    :param path: Full path to the installed file
    :return: Difference string or raises and exception if examined file is binary.

    CLI example:

    .. code-block:: bash

        salt '*' pkg.diff /etc/apache2/httpd.conf /etc/sudoers
    '''
    ret = {}

    pkg_to_paths = {}
    for pth in paths:
        pth_pkg = __salt__['lowpkg.owner'](pth)
        if not pth_pkg:
            ret[pth] = os.path.exists(pth) and 'Not managed' or 'N/A'
        else:
            if pkg_to_paths.get(pth_pkg) is None:
                pkg_to_paths[pth_pkg] = []
            pkg_to_paths[pth_pkg].append(pth)

    if pkg_to_paths:
        local_pkgs = __salt__['pkg.download'](*pkg_to_paths.keys())
        for pkg, files in six.iteritems(pkg_to_paths):
            for path in files:
                ret[path] = __salt__['lowpkg.diff'](
                    local_pkgs[pkg]['path'],
                    path
                ) or 'Unchanged'

    return ret<|MERGE_RESOLUTION|>--- conflicted
+++ resolved
@@ -1578,15 +1578,10 @@
             'repository-name': repo.getAttribute('name'),
             'repository-alias': repo.getAttribute('alias'),
         }
-<<<<<<< HEAD
         key = _get_first_aggregate_text(
             dld_result.getElementsByTagName('name')
         )
         pkg_ret[key] = pkg_info
-=======
-        if __salt__['lowpkg.checksum'](pkg_info['path']):
-            pkg_ret[_get_first_aggregate_text(dld_result.getElementsByTagName("name"))] = pkg_info
->>>>>>> 5a6b037c
 
     if pkg_ret:
         failed = [pkg for pkg in packages if pkg not in pkg_ret]
