# -*- coding: utf-8 -*-

# Import python libs
from __future__ import absolute_import, print_function, unicode_literals
import os
import sys
import tempfile
import textwrap

# Import Salt Testing libs
from tests.support.case import ModuleCase
from tests.support.helpers import (
    destructiveTest,
    skip_if_binaries_missing,
    skip_if_not_root
)
from tests.support.paths import TMP

# Import salt libs
import salt.utils.path

# Import 3rd-party libs
from salt.ext import six

<<<<<<< HEAD

AVAILABLE_PYTHON_EXECUTABLE = salt.utils.path.which_bin([
=======
AVAILABLE_PYTHON_EXECUTABLE = salt.utils.which_bin([
>>>>>>> abed3789
    'python',
    'python2',
    'python2.6',
    'python2.7'

])


class CMDModuleTest(ModuleCase):
    '''
    Validate the cmd module
    '''
    def test_run(self):
        '''
        cmd.run
        '''
        shell = os.environ.get('SHELL')
        if shell is None:
            # Failed to get the SHELL var, don't run
            self.skipTest('Unable to get the SHELL environment variable')

        self.assertTrue(self.run_function('cmd.run', ['echo $SHELL']))
        self.assertEqual(
            self.run_function('cmd.run',
                              ['echo $SHELL',
                               'shell={0}'.format(shell)],
                              python_shell=True).rstrip(), shell)
        self.assertEqual(self.run_function('cmd.run',
                          ['ls / | grep etc'],
                          python_shell=True), 'etc')
        self.assertEqual(self.run_function('cmd.run',
                         ['echo {{grains.id}} | awk "{print $1}"'],
                         template='jinja',
                         python_shell=True), 'minion')
        self.assertEqual(self.run_function('cmd.run',
                         ['grep f'],
                         stdin='one\ntwo\nthree\nfour\nfive\n'), 'four\nfive')
        self.assertEqual(self.run_function('cmd.run',
                         ['echo "a=b" | sed -e s/=/:/g'],
                         python_shell=True), 'a:b')

    def test_stdout(self):
        '''
        cmd.run_stdout
        '''
        self.assertEqual(self.run_function('cmd.run_stdout',
                                           ['echo "cheese"']).rstrip(),
                         'cheese')

    def test_stderr(self):
        '''
        cmd.run_stderr
        '''
        if sys.platform.startswith(('freebsd', 'openbsd')):
            shell = '/bin/sh'
        else:
            shell = '/bin/bash'

        self.assertEqual(self.run_function('cmd.run_stderr',
                                           ['echo "cheese" 1>&2',
                                            'shell={0}'.format(shell)], python_shell=True
                                           ).rstrip(),
                         'cheese')

    def test_run_all(self):
        '''
        cmd.run_all
        '''
        if sys.platform.startswith(('freebsd', 'openbsd')):
            shell = '/bin/sh'
        else:
            shell = '/bin/bash'

        ret = self.run_function('cmd.run_all', ['echo "cheese" 1>&2',
                                                'shell={0}'.format(shell)], python_shell=True)
        self.assertTrue('pid' in ret)
        self.assertTrue('retcode' in ret)
        self.assertTrue('stdout' in ret)
        self.assertTrue('stderr' in ret)
        self.assertTrue(isinstance(ret.get('pid'), int))
        self.assertTrue(isinstance(ret.get('retcode'), int))
        self.assertTrue(isinstance(ret.get('stdout'), six.string_types))
        self.assertTrue(isinstance(ret.get('stderr'), six.string_types))
        self.assertEqual(ret.get('stderr').rstrip(), 'cheese')

    def test_retcode(self):
        '''
        cmd.retcode
        '''
        self.assertEqual(self.run_function('cmd.retcode', ['exit 0'], python_shell=True), 0)
        self.assertEqual(self.run_function('cmd.retcode', ['exit 1'], python_shell=True), 1)

    def test_blacklist_glob(self):
        '''
        cmd_blacklist_glob
        '''
        self.assertEqual(self.run_function('cmd.run',
                ['bad_command --foo']).rstrip(),
                'ERROR: This shell command is not permitted: "bad_command --foo"')

    def test_script(self):
        '''
        cmd.script
        '''
        args = 'saltines crackers biscuits=yes'
        script = 'salt://script.py'
        ret = self.run_function('cmd.script', [script, args])
        self.assertEqual(ret['stdout'], args)

    def test_script_retcode(self):
        '''
        cmd.script_retcode
        '''
        script = 'salt://script.py'
        ret = self.run_function('cmd.script_retcode', [script])
        self.assertEqual(ret, 0)

    def test_script_cwd(self):
        '''
        cmd.script with cwd
        '''
        tmp_cwd = tempfile.mkdtemp(dir=TMP)
        args = 'saltines crackers biscuits=yes'
        script = 'salt://script.py'
        ret = self.run_function('cmd.script', [script, args], cwd=tmp_cwd)
        self.assertEqual(ret['stdout'], args)

    def test_script_cwd_with_space(self):
        '''
        cmd.script with cwd
        '''
        tmp_cwd = "{0}{1}test 2".format(tempfile.mkdtemp(dir=TMP), os.path.sep)
        os.mkdir(tmp_cwd)

        args = 'saltines crackers biscuits=yes'
        script = 'salt://script.py'
        ret = self.run_function('cmd.script', [script, args], cwd=tmp_cwd)
        self.assertEqual(ret['stdout'], args)

    @destructiveTest
    def test_tty(self):
        '''
        cmd.tty
        '''
        for tty in ('tty0', 'pts3'):
            if os.path.exists(os.path.join('/dev', tty)):
                ret = self.run_function('cmd.tty', [tty, 'apply salt liberally'])
                self.assertTrue('Success' in ret)

    @skip_if_binaries_missing(['which'])
    def test_which(self):
        '''
        cmd.which
        '''
        self.assertEqual(self.run_function('cmd.which', ['cat']).rstrip(),
                         self.run_function('cmd.run', ['which cat']).rstrip())

    @skip_if_binaries_missing(['which'])
    def test_which_bin(self):
        '''
        cmd.which_bin
        '''
        cmds = ['pip3', 'pip2', 'pip', 'pip-python']
        ret = self.run_function('cmd.which_bin', [cmds])
        self.assertTrue(os.path.split(ret)[1] in cmds)

    def test_has_exec(self):
        '''
        cmd.has_exec
        '''
        self.assertTrue(self.run_function('cmd.has_exec',
                                          [AVAILABLE_PYTHON_EXECUTABLE]))
        self.assertFalse(self.run_function('cmd.has_exec',
                                           ['alllfsdfnwieulrrh9123857ygf']))

    def test_exec_code(self):
        '''
        cmd.exec_code
        '''
        code = textwrap.dedent('''\
               import sys
               sys.stdout.write('cheese')''')
        self.assertEqual(self.run_function('cmd.exec_code',
                                           [AVAILABLE_PYTHON_EXECUTABLE,
                                            code]).rstrip(),
                         'cheese')

    def test_exec_code_with_single_arg(self):
        '''
        cmd.exec_code
        '''
        code = textwrap.dedent('''\
               import sys
               sys.stdout.write(sys.argv[1])''')
        arg = 'cheese'
        self.assertEqual(self.run_function('cmd.exec_code',
                                           [AVAILABLE_PYTHON_EXECUTABLE,
                                            code],
                                           args=arg).rstrip(),
                         arg)

    def test_exec_code_with_multiple_args(self):
        '''
        cmd.exec_code
        '''
        code = textwrap.dedent('''\
               import sys
               sys.stdout.write(sys.argv[1])''')
        arg = 'cheese'
        self.assertEqual(self.run_function('cmd.exec_code',
                                           [AVAILABLE_PYTHON_EXECUTABLE,
                                            code],
                                           args=[arg, 'test']).rstrip(),
                         arg)

    def test_quotes(self):
        '''
        cmd.run with quoted command
        '''
        cmd = '''echo 'SELECT * FROM foo WHERE bar="baz"' '''
        expected_result = 'SELECT * FROM foo WHERE bar="baz"'
        result = self.run_function('cmd.run_stdout', [cmd]).strip()
        self.assertEqual(result, expected_result)

    @skip_if_not_root
    def test_quotes_runas(self):
        '''
        cmd.run with quoted command
        '''
        cmd = '''echo 'SELECT * FROM foo WHERE bar="baz"' '''
        expected_result = 'SELECT * FROM foo WHERE bar="baz"'

        try:
            runas = os.getlogin()
        except:  # pylint: disable=W0702
            # On some distros (notably Gentoo) os.getlogin() fails
            import pwd
            runas = pwd.getpwuid(os.getuid())[0]

        result = self.run_function('cmd.run_stdout', [cmd],
                                   runas=runas).strip()
        self.assertEqual(result, expected_result)

    def test_timeout(self):
        '''
        cmd.run trigger timeout
        '''
        out = self.run_function('cmd.run',
                                ['sleep 2 && echo hello'],
                                f_timeout=1,
                                python_shell=True)
        self.assertTrue('Timed out' in out)

    def test_timeout_success(self):
        '''
        cmd.run sufficient timeout to succeed
        '''
        out = self.run_function('cmd.run',
                                ['sleep 1 && echo hello'],
                                f_timeout=2,
                                python_shell=True)
        self.assertEqual(out, 'hello')

    def test_hide_output(self):
        '''
        Test the hide_output argument
        '''
        ls_command = ['ls', '/'] \
            if not salt.utils.platform.is_windows() \
            else ['dir', 'c:\\']

        error_command = ['thiscommanddoesnotexist']

        # cmd.run
        out = self.run_function(
            'cmd.run',
            ls_command,
            hide_output=True)
        self.assertEqual(out, '')

        # cmd.shell
        out = self.run_function(
            'cmd.shell',
            ls_command,
            hide_output=True)
        self.assertEqual(out, '')

        # cmd.run_stdout
        out = self.run_function(
            'cmd.run_stdout',
            ls_command,
            hide_output=True)
        self.assertEqual(out, '')

        # cmd.run_stderr
        out = self.run_function(
            'cmd.shell',
            error_command,
            hide_output=True)
        self.assertEqual(out, '')

        # cmd.run_all (command should have produced stdout)
        out = self.run_function(
            'cmd.run_all',
            ls_command,
            hide_output=True)
        self.assertEqual(out['stdout'], '')
        self.assertEqual(out['stderr'], '')

        # cmd.run_all (command should have produced stderr)
        out = self.run_function(
            'cmd.run_all',
            error_command,
            hide_output=True)
        self.assertEqual(out['stdout'], '')
        self.assertEqual(out['stderr'], '')<|MERGE_RESOLUTION|>--- conflicted
+++ resolved
@@ -22,12 +22,7 @@
 # Import 3rd-party libs
 from salt.ext import six
 
-<<<<<<< HEAD
-
 AVAILABLE_PYTHON_EXECUTABLE = salt.utils.path.which_bin([
-=======
-AVAILABLE_PYTHON_EXECUTABLE = salt.utils.which_bin([
->>>>>>> abed3789
     'python',
     'python2',
     'python2.6',
