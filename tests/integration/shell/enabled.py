--- conflicted
+++ resolved
@@ -56,14 +56,9 @@
         ret_key = 'test_|-shell_enabled_|-{0}_|-configurable_test_state'.format(enabled_ret)
 
         try:
-<<<<<<< HEAD
-            salt.utils.fopen(state_file, 'w').write(textwrap.dedent('''\
-                {{% set shell_enabled = salt['cmd.run']("{0}").strip() %}}
-=======
             with salt.utils.fopen(state_file, 'w') as fp_:
                 fp_.write(textwrap.dedent('''\
-                {{% set shell_enabled = salt['cmd.run']("{0}") %}}
->>>>>>> d9c20c04
+                {{% set shell_enabled = salt['cmd.run']("{0}").strip() %}}
 
                 shell_enabled:
                   test.configurable_test_state:
