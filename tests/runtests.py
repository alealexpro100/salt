--- conflicted
+++ resolved
@@ -58,12 +58,8 @@
     pprint.pprint(sys.path)
     raise exc
 
-<<<<<<< HEAD
-from tests.integration import TestDaemon  # pylint: disable=W0403
+from tests.integration import TestDaemon, TestDaemonStartFailed  # pylint: disable=W0403
 from tests.multimaster import MultimasterTestDaemon
-=======
-from tests.integration import TestDaemon, TestDaemonStartFailed  # pylint: disable=W0403
->>>>>>> de777622
 import salt.utils.platform
 
 if not salt.utils.platform.is_windows():
@@ -706,49 +702,52 @@
         except TypeError:
             print_header(' * Setting up Salt daemons for interactive use', top=False)
 
-        with MultimasterTestDaemon(self):
-            print_header(' * Salt daemons started')
-            master_conf = MultimasterTestDaemon.config('mm_master')
-            sub_master_conf = MultimasterTestDaemon.config('mm_sub_master')
-            minion_conf = MultimasterTestDaemon.config('mm_minion')
-            sub_minion_conf = MultimasterTestDaemon.config('mm_sub_minion')
-
-            print_header(' * Master configuration values', top=True)
-            print('interface: {0}'.format(master_conf['interface']))
-            print('publish port: {0}'.format(master_conf['publish_port']))
-            print('return port: {0}'.format(master_conf['ret_port']))
-            print('\n')
-
-            print_header(' * Second master configuration values', top=True)
-            print('interface: {0}'.format(sub_master_conf['interface']))
-            print('publish port: {0}'.format(sub_master_conf['publish_port']))
-            print('return port: {0}'.format(sub_master_conf['ret_port']))
-            print('\n')
-
-            print_header(' * Minion configuration values', top=True)
-            print('interface: {0}'.format(minion_conf['interface']))
-            print('masters: {0}'.format(', '.join(minion_conf['master'])))
-            if minion_conf['ipc_mode'] == 'tcp':
-                print('tcp pub port: {0}'.format(minion_conf['tcp_pub_port']))
-                print('tcp pull port: {0}'.format(minion_conf['tcp_pull_port']))
-            print('\n')
-
-            print_header(' * Sub Minion configuration values', top=True)
-            print('interface: {0}'.format(sub_minion_conf['interface']))
-            print('masters: {0}'.format(', '.join(sub_minion_conf['master'])))
-            if sub_minion_conf['ipc_mode'] == 'tcp':
-                print('tcp pub port: {0}'.format(sub_minion_conf['tcp_pub_port']))
-                print('tcp pull port: {0}'.format(sub_minion_conf['tcp_pull_port']))
-            print('\n')
-
-            print_header(' Your client configurations are at {0}'.format(
-                ', '.join(MultimasterTestDaemon.config_location())))
-            print('To access minions from different masters use:')
-            for location in MultimasterTestDaemon.config_location():
-                print('    salt -c {0} minion test.ping'.format(location))
-
-            while True:
-                time.sleep(1)
+        try:
+            with MultimasterTestDaemon(self):
+                print_header(' * Salt daemons started')
+                master_conf = MultimasterTestDaemon.config('mm_master')
+                sub_master_conf = MultimasterTestDaemon.config('mm_sub_master')
+                minion_conf = MultimasterTestDaemon.config('mm_minion')
+                sub_minion_conf = MultimasterTestDaemon.config('mm_sub_minion')
+
+                print_header(' * Master configuration values', top=True)
+                print('interface: {0}'.format(master_conf['interface']))
+                print('publish port: {0}'.format(master_conf['publish_port']))
+                print('return port: {0}'.format(master_conf['ret_port']))
+                print('\n')
+
+                print_header(' * Second master configuration values', top=True)
+                print('interface: {0}'.format(sub_master_conf['interface']))
+                print('publish port: {0}'.format(sub_master_conf['publish_port']))
+                print('return port: {0}'.format(sub_master_conf['ret_port']))
+                print('\n')
+
+                print_header(' * Minion configuration values', top=True)
+                print('interface: {0}'.format(minion_conf['interface']))
+                print('masters: {0}'.format(', '.join(minion_conf['master'])))
+                if minion_conf['ipc_mode'] == 'tcp':
+                    print('tcp pub port: {0}'.format(minion_conf['tcp_pub_port']))
+                    print('tcp pull port: {0}'.format(minion_conf['tcp_pull_port']))
+                print('\n')
+
+                print_header(' * Sub Minion configuration values', top=True)
+                print('interface: {0}'.format(sub_minion_conf['interface']))
+                print('masters: {0}'.format(', '.join(sub_minion_conf['master'])))
+                if sub_minion_conf['ipc_mode'] == 'tcp':
+                    print('tcp pub port: {0}'.format(sub_minion_conf['tcp_pub_port']))
+                    print('tcp pull port: {0}'.format(sub_minion_conf['tcp_pull_port']))
+                print('\n')
+
+                print_header(' Your client configurations are at {0}'.format(
+                    ', '.join(MultimasterTestDaemon.config_location())))
+                print('To access minions from different masters use:')
+                for location in MultimasterTestDaemon.config_location():
+                    print('    salt -c {0} minion test.ping'.format(location))
+
+                while True:
+                    time.sleep(1)
+        except TestDaemonStartFailed:
+            self.exit(status=2)
 
     def set_filehandle_limits(self, limits='integration'):
         '''
@@ -860,7 +859,8 @@
                         if os.path.isfile(name):
                             if not name.endswith('.py'):
                                 continue
-                            if name.startswith(os.path.join('tests', 'unit')):
+                            if name.startswith((os.path.join('tests', 'unit'),
+                                                os.path.join('tests', 'multimaster'))):
                                 continue
                             results = self.run_suite(os.path.dirname(name),
                                                      name,
@@ -869,37 +869,21 @@
                                                      load_from_name=False)
                             status.append(results)
                             continue
-                        if name.startswith(('tests.unit.', 'unit.')):
+                        if name.startswith(('tests.unit.', 'unit.',
+                                            'tests.multimaster.', 'multimaster.')):
                             continue
                         results = self.run_suite(
                             '', name, suffix='test_*.py', load_from_name=True,
                             failfast=self.options.failfast,
                         )
                         status.append(results)
-<<<<<<< HEAD
-                        continue
-                    if name.startswith(('tests.unit.', 'unit.',
-                                        'tests.multimaster', 'multimaster')):
-                        continue
-                    results = self.run_suite(
-                        '', name, suffix='test_*.py', load_from_name=True,
-                        failfast=self.options.failfast,
-                    )
-                    status.append(results)
-                return status
-            for suite in TEST_SUITES:
-                if suite != 'unit' and suite != 'multimaster' and getattr(self.options, suite):
-                    status.append(self.run_integration_suite(**TEST_SUITES[suite]))
-        return status
-=======
                     return status
                 for suite in TEST_SUITES:
-                    if suite != 'unit' and getattr(self.options, suite):
+                    if suite != 'unit' and suite != 'multimaster' and getattr(self.options, suite):
                         status.append(self.run_integration_suite(**TEST_SUITES[suite]))
             return status
         except TestDaemonStartFailed:
             self.exit(status=2)
->>>>>>> de777622
 
     def run_multimaster_tests(self):
         '''
@@ -931,30 +915,33 @@
 
         status = []
 
-        with MultimasterTestDaemon(self):
-            if self.options.name:
-                for name in self.options.name:
-                    name = name.strip()
-                    if not name:
-                        continue
-                    if os.path.isfile(name):
-                        if not name.endswith('.py'):
+        try:
+            with MultimasterTestDaemon(self):
+                if self.options.name:
+                    for name in self.options.name:
+                        name = name.strip()
+                        if not name:
                             continue
-                        if not name.startswith(os.path.join('tests', 'multimaster')):
+                        if os.path.isfile(name):
+                            if not name.endswith('.py'):
+                                continue
+                            if not name.startswith(os.path.join('tests', 'multimaster')):
+                                continue
+                            results = self.run_suite(os.path.dirname(name),
+                                                     name,
+                                                     suffix=os.path.basename(name),
+                                                     load_from_name=False)
+                            status.append(results)
                             continue
-                        results = self.run_suite(os.path.dirname(name),
-                                                 name,
-                                                 suffix=os.path.basename(name),
-                                                 load_from_name=False)
+                        if not name.startswith(('tests.multimaster.', 'multimaster.')):
+                            continue
+                        results = self.run_suite('', name, suffix='test_*.py', load_from_name=True)
                         status.append(results)
-                        continue
-                    if not name.startswith(('tests.multimaster.', 'multimaster.')):
-                        continue
-                    results = self.run_suite('', name, suffix='test_*.py', load_from_name=True)
-                    status.append(results)
-                return status
-            status.append(self.run_integration_suite(**TEST_SUITES['multimaster']))
-        return status
+                    return status
+                status.append(self.run_integration_suite(**TEST_SUITES['multimaster']))
+            return status
+        except TestDaemonStartFailed:
+            self.exit(status=2)
 
     def run_unit_tests(self):
         '''
