--- conflicted
+++ resolved
@@ -521,52 +521,37 @@
         dataset = 'foo'
         unique = set(dataset)
         env = Environment(extensions=[SerializerExtension])
-<<<<<<< HEAD
         env.filters.update(JinjaFilter.salt_jinja_filters)
-        rendered = env.from_string('{{ dataset|unique }}').render(dataset=dataset)
-        self.assertEqual(rendered, u"{0}".format(unique))
-=======
         if six.PY3:
             rendered = env.from_string('{{ dataset|unique }}').render(dataset=dataset).strip("'{}").split("', '")
             self.assertEqual(rendered, list(unique))
         else:
             rendered = env.from_string('{{ dataset|unique }}').render(dataset=dataset)
             self.assertEqual(rendered, u"{0}".format(unique))
->>>>>>> c84a6f36
 
     def test_unique_tuple(self):
         dataset = ('foo', 'foo', 'bar')
         unique = set(dataset)
         env = Environment(extensions=[SerializerExtension])
-<<<<<<< HEAD
         env.filters.update(JinjaFilter.salt_jinja_filters)
-        rendered = env.from_string('{{ dataset|unique }}').render(dataset=dataset)
-        self.assertEqual(rendered, u"{0}".format(unique))
-=======
         if six.PY3:
             rendered = env.from_string('{{ dataset|unique }}').render(dataset=dataset).strip("'{}").split("', '")
             self.assertEqual(rendered, list(unique))
         else:
             rendered = env.from_string('{{ dataset|unique }}').render(dataset=dataset)
             self.assertEqual(rendered, u"{0}".format(unique))
->>>>>>> c84a6f36
 
     def test_unique_list(self):
         dataset = ['foo', 'foo', 'bar']
         unique = ['foo', 'bar']
         env = Environment(extensions=[SerializerExtension])
-<<<<<<< HEAD
         env.filters.update(JinjaFilter.salt_jinja_filters)
-        rendered = env.from_string('{{ dataset|unique }}').render(dataset=dataset)
-        self.assertEqual(rendered, u"{0}".format(unique))
-=======
         if six.PY3:
             rendered = env.from_string('{{ dataset|unique }}').render(dataset=dataset).strip("'[]").split("', '")
             self.assertEqual(rendered, unique)
         else:
             rendered = env.from_string('{{ dataset|unique }}').render(dataset=dataset)
             self.assertEqual(rendered, u"{0}".format(unique))
->>>>>>> c84a6f36
 
     def test_serialize_json(self):
         dataset = {
