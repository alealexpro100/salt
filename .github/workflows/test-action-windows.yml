---
name: Test Artifact

on:
  workflow_call:
    inputs:
      distro-slug:
        required: true
        type: string
        description: The OS slug to run tests against
      nox-session:
        required: true
        type: string
        description: The nox session to run
      testrun:
        required: true
        type: string
        description: JSON string containing information about what and how to run the test suite
      salt-version:
        type: string
        required: true
        description: The Salt version to set prior to running tests.
      cache-prefix:
        required: true
        type: string
        description: Seed used to invalidate caches
      platform:
        required: true
        type: string
        description: The platform being tested
      arch:
        required: true
        type: string
        description: The platform arch being tested
      nox-version:
        required: true
        type: string
        description: The nox version to install
<<<<<<< HEAD
      timeout-minutes:
        required: true
        type: number
        description: Timeout, in minutes, for the test job
      nox-archive-hash:
        required: true
        type: string
        description: Nox Tarball Cache Hash
=======
>>>>>>> 4fbb0f99
      gh-actions-python-version:
        required: false
        type: string
        description: The python version to run tests with
        default: "3.10"
      fips:
        required: false
        type: boolean
        default: false
        description: Test run with FIPS enabled
      package-name:
        required: false
        type: string
        description: The onedir package name to use
        default: salt
      skip-code-coverage:
        required: false
        type: boolean
        description: Skip code coverage
        default: false
      workflow-slug:
        required: false
        type: string
        description: Which workflow is running.
        default: ci

env:
  COLUMNS: 190
  AWS_MAX_ATTEMPTS: "10"
  AWS_RETRY_MODE: "adaptive"
  PIP_INDEX_URL: https://pypi-proxy.saltstack.net/root/local/+simple/
  PIP_EXTRA_INDEX_URL: https://pypi.org/simple
  PIP_DISABLE_PIP_VERSION_CHECK: "1"

jobs:

  generate-matrix:
    name: Test Matrix
    runs-on: ubuntu-latest
    outputs:
      matrix-include: ${{ steps.generate-matrix.outputs.matrix }}
    steps:

      - name: "Throttle Builds"
        shell: bash
        run: |
          t=$(shuf -i 1-30 -n 1); echo "Sleeping $t seconds"; sleep "$t"

      - name: Checkout Source Code
        uses: actions/checkout@v4

      - name: Setup Python Tools Scripts
        uses: ./.github/actions/setup-python-tools-scripts
        with:
          cache-prefix: ${{ inputs.cache-prefix }}

      - name: Generate Test Matrix
        id: generate-matrix
        run: |
          tools ci matrix --workflow=${{ inputs.workflow-slug }} ${{ fromJSON(inputs.testrun)['type'] == 'full' && '--full ' || '' }}${{ inputs.fips && '--fips ' || '' }}${{ inputs.distro-slug }}

  test:
    name: Test
    runs-on:
      - self-hosted
      - linux
      - bastion
    timeout-minutes: ${{ inputs.timeout-minutes }}
    needs:
      - generate-matrix
    strategy:
      fail-fast: false
      matrix:
        include: ${{ fromJSON(needs.generate-matrix.outputs.matrix-include) }}
    env:
      SALT_TRANSPORT: ${{ matrix.transport }}
      TEST_GROUP: ${{ matrix.test-group || 1 }}

    steps:

      - name: "Throttle Builds"
        shell: bash
        run: |
          t=$(python3 -c 'import random, sys; sys.stdout.write(str(random.randint(1, 15)))'); echo "Sleeping $t seconds"; sleep "$t"

      - name: Checkout Source Code
        uses: actions/checkout@v4

      - name: Setup Salt Version
        run: |
          echo "${{ inputs.salt-version }}" > salt/_version.txt

      - name: Download Onedir Tarball as an Artifact
        uses: actions/download-artifact@v4
        with:
          name: ${{ inputs.package-name }}-${{ inputs.salt-version }}-onedir-${{ inputs.platform }}-${{ inputs.arch }}.tar.xz
          path: artifacts/

      - name: Decompress Onedir Tarball
        shell: bash
        run: |
          python3 -c "import os; os.makedirs('artifacts', exist_ok=True)"
          cd artifacts
          tar xvf ${{ inputs.package-name }}-${{ inputs.salt-version }}-onedir-${{ inputs.platform }}-${{ inputs.arch }}.tar.xz

      - name: Download nox.windows.${{ inputs.arch }}.tar.* artifact for session ${{ inputs.nox-session }}
        uses: actions/download-artifact@v4
        with:
          name: nox-windows-${{ inputs.arch }}-${{ inputs.nox-session }}

      - name: PyPi Proxy
        run: |
          sed -i '7s;^;--index-url=https://pypi-proxy.saltstack.net/root/local/+simple/ --extra-index-url=https://pypi.org/simple\n;' requirements/static/ci/*/*.txt

      - name: Setup Python Tools Scripts
        uses: ./.github/actions/setup-python-tools-scripts
        with:
          cache-prefix: ${{ inputs.cache-prefix }}

      - name: Download testrun-changed-files.txt
        if: ${{ fromJSON(inputs.testrun)['type'] != 'full' }}
        uses: actions/download-artifact@v4
        with:
          name: testrun-changed-files.txt

      - name: Get Salt Project GitHub Actions Bot Environment
        run: |
          TOKEN=$(curl -sS -f -X PUT "http://169.254.169.254/latest/api/token" -H "X-aws-ec2-metadata-token-ttl-seconds: 30")
          SPB_ENVIRONMENT=$(curl -sS -f -H "X-aws-ec2-metadata-token: $TOKEN" http://169.254.169.254/latest/meta-data/tags/instance/spb:environment)
          echo "SPB_ENVIRONMENT=$SPB_ENVIRONMENT" >> "$GITHUB_ENV"

      - name: Start VM
        id: spin-up-vm
        env:
          TESTS_CHUNK: ${{ matrix.tests-chunk }}
        run: |
          tools --timestamps vm create --environment "${SPB_ENVIRONMENT}" --retries=2 ${{ inputs.distro-slug }}

      - name: List Free Space
        run: |
          tools --timestamps vm ssh ${{ inputs.distro-slug }} -- df -h || true

      - name: Upload Checkout To VM
        run: |
          tools --timestamps vm rsync ${{ inputs.distro-slug }}

      - name: Decompress .nox Directory
        run: |
          tools --timestamps vm decompress-dependencies ${{ inputs.distro-slug }}

      - name: Show System Info & Test Plan
        run: |
          tools --timestamps --timeout-secs=1800 vm testplan --skip-requirements-install \
            --nox-session=${{ inputs.nox-session }} ${{ inputs.distro-slug }} \
            ${{ matrix.tests-chunk }}

      - name: Run Changed Tests
        id: run-fast-changed-tests
        if: ${{ fromJSON(inputs.testrun)['type'] != 'full' && fromJSON(inputs.testrun)['selected_tests']['fast'] == false }}
        run: |
          tools --timestamps --no-output-timeout-secs=1800 --timeout-secs=14400 vm test --skip-requirements-install \
            --nox-session=${{ inputs.nox-session }} --rerun-failures -E SALT_TRANSPORT ${{ matrix.fips && '--fips ' || '' }}${{ inputs.distro-slug }} \
            ${{ matrix.tests-chunk }} -- --core-tests --slow-tests --suppress-no-test-exit-code \
            --from-filenames=testrun-changed-files.txt

      - name: Run Fast Tests
        id: run-fast-tests
        if: ${{ fromJSON(inputs.testrun)['type'] != 'full' && fromJSON(inputs.testrun)['selected_tests']['fast'] }}
        run: |
          tools --timestamps --no-output-timeout-secs=1800 --timeout-secs=14400 vm test --skip-requirements-install \
            --nox-session=${{ inputs.nox-session }} --rerun-failures -E SALT_TRANSPORT ${{ (inputs.skip-code-coverage && matrix.tests-chunk != 'unit') && '--skip-code-coverage' || '' }} \
            ${{ matrix.fips && '--fips ' || '' }}${{ inputs.distro-slug }} ${{ matrix.tests-chunk }}

      - name: Run Slow Tests
        id: run-slow-tests
        if: ${{ fromJSON(inputs.testrun)['type'] != 'full' && fromJSON(inputs.testrun)['selected_tests']['slow'] }}
        run: |
          tools --timestamps --no-output-timeout-secs=1800 --timeout-secs=14400 vm test --skip-requirements-install \
            --nox-session=${{ inputs.nox-session }} --rerun-failures -E SALT_TRANSPORT ${{ matrix.fips && '--fips ' || '' }}${{ inputs.distro-slug }} \
            ${{ matrix.tests-chunk }} -- --no-fast-tests --slow-tests

      - name: Run Core Tests
        id: run-core-tests
        if: ${{ fromJSON(inputs.testrun)['type'] != 'full' && fromJSON(inputs.testrun)['selected_tests']['core'] }}
        run: |
          tools --timestamps --no-output-timeout-secs=1800 --timeout-secs=14400 vm test --skip-requirements-install \
            --nox-session=${{ inputs.nox-session }} --rerun-failures -E SALT_TRANSPORT ${{ matrix.fips && '--fips ' || '' }}${{ inputs.distro-slug }} \
            ${{ matrix.tests-chunk }} -- --no-fast-tests --core-tests

      - name: Run Flaky Tests
        id: run-flaky-tests
        if: ${{ fromJSON(inputs.testrun)['selected_tests']['flaky'] }}
        run: |
          tools --timestamps --no-output-timeout-secs=1800 --timeout-secs=14400 vm test --skip-requirements-install \
            --nox-session=${{ inputs.nox-session }} --rerun-failures -E SALT_TRANSPORT ${{ matrix.fips && '--fips ' || '' }}${{ inputs.distro-slug }} \
            ${{ matrix.tests-chunk }} -- --no-fast-tests --flaky-jail

      - name: Run Full Tests
        id: run-full-tests
        if: ${{ fromJSON(inputs.testrun)['type'] == 'full' }}
        run: |
          tools --timestamps --no-output-timeout-secs=1800 --timeout-secs=14400 vm test --skip-requirements-install \
            --nox-session=${{ inputs.nox-session }} --rerun-failures -E SALT_TRANSPORT ${{ (inputs.skip-code-coverage && matrix.tests-chunk != 'unit') && '--skip-code-coverage' || '' }} \
            -E TEST_GROUP ${{ matrix.fips && '--fips ' || '' }}${{ inputs.distro-slug }} ${{ matrix.tests-chunk }} -- --slow-tests --core-tests \
            --test-group-count=${{ matrix.test-group-count || 1 }} --test-group=${{ matrix.test-group || 1 }}

      - name: Combine Coverage Reports
        if: always() && inputs.skip-code-coverage == false && steps.spin-up-vm.outcome == 'success'
        run: |
          tools --timestamps vm combine-coverage ${{ inputs.distro-slug }}

      - name: Download Test Run Artifacts
        id: download-artifacts-from-vm
        if: always() && steps.spin-up-vm.outcome == 'success'
        run: |
          tools --timestamps vm download-artifacts ${{ inputs.distro-slug }}
          # Delete the salt onedir, we won't need it anymore and it will prevent
          # from it showing in the tree command below
          rm -rf artifacts/salt*
          tree -a artifacts
          if [ "${{ inputs.skip-code-coverage }}" != "true" ]; then
            mv artifacts/coverage/.coverage artifacts/coverage/.coverage.${{ inputs.distro-slug }}.${{ inputs.nox-session }}.${{ matrix.transport }}.${{ matrix.tests-chunk }}.grp${{ matrix.test-group || '1' }}
          fi

      - name: Destroy VM
        if: always()
        run: |
          tools --timestamps vm destroy --no-wait ${{ inputs.distro-slug }} || true

      - name: Upload Code Coverage Test Run Artifacts
        if: always() && inputs.skip-code-coverage == false && steps.download-artifacts-from-vm.outcome == 'success' && job.status != 'cancelled'
        uses: actions/upload-artifact@v3
        # This needs to be actions/upload-artifact@v3 because we upload multiple artifacts
        # under the same name something that actions/upload-artifact@v4 does not do.
        with:
          name: testrun-coverage-artifacts-${{ inputs.distro-slug }}-${{ inputs.nox-session }}
          path: |
            artifacts/coverage/

      - name: Upload JUnit XML Test Run Artifacts
        if: always() && steps.download-artifacts-from-vm.outcome == 'success'
        uses: actions/upload-artifact@v3
        # This needs to be actions/upload-artifact@v3 because we upload multiple artifacts
        # under the same name something that actions/upload-artifact@v4 does not do.
        with:
          name: testrun-junit-artifacts-${{ inputs.distro-slug }}-${{ inputs.nox-session }}-${{ matrix.transport }}
          path: |
            artifacts/xml-unittests-output/

      - name: Upload Test Run Log Artifacts
        if: always() && steps.download-artifacts-from-vm.outcome == 'success'
        uses: actions/upload-artifact@v3
        # This needs to be actions/upload-artifact@v3 because we upload multiple artifacts
        # under the same name something that actions/upload-artifact@v4 does not do.
        with:
          name: testrun-log-artifacts-${{ inputs.distro-slug }}-${{ inputs.nox-session }}-${{ matrix.transport }}
          path: |
            artifacts/logs


  report:
    name: Test Reports
    if: always() && inputs.skip-code-coverage == false && needs.test.result != 'cancelled' && needs.test.result != 'skipped'
    runs-on: ubuntu-latest
    needs:
      - test

    steps:
      - name: Checkout Source Code
        uses: actions/checkout@v4

      - name: Download Code Coverage Test Run Artifacts
        uses: actions/download-artifact@v3
        # This needs to be actions/download-artifact@v3 because we upload multiple artifacts
        # under the same name something that actions/upload-artifact@v4 does not do.
        if: ${{ inputs.skip-code-coverage == false }}
        id: download-coverage-artifacts
        with:
          name: testrun-coverage-artifacts-${{ inputs.distro-slug }}-${{ inputs.nox-session }}
          path: artifacts/coverage/

      - name: Show Downloaded Test Run Artifacts
        run: |
          tree -a artifacts

      - name: Install Nox
        run: |
          python3 -m pip install 'nox==${{ inputs.nox-version }}'

      - name: Create XML Coverage Reports
        if: always() && inputs.skip-code-coverage == false && steps.download-coverage-artifacts.outcome == 'success' && job.status != 'cancelled'
        run: |
          nox --force-color -e create-xml-coverage-reports
          mv artifacts/coverage/salt.xml artifacts/coverage/salt..${{ inputs.distro-slug }}..${{ inputs.nox-session }}.xml
          mv artifacts/coverage/tests.xml artifacts/coverage/tests..${{ inputs.distro-slug }}..${{ inputs.nox-session }}.xml

      - name: Report Salt Code Coverage
        if: always() && inputs.skip-code-coverage == false && steps.download-coverage-artifacts.outcome == 'success'
        continue-on-error: true
        run: |
          nox --force-color -e report-coverage -- salt

      - name: Report Combined Code Coverage
        if: always() && inputs.skip-code-coverage == false && steps.download-coverage-artifacts.outcome == 'success'
        continue-on-error: true
        run: |
          nox --force-color -e report-coverage

      - name: Rename Code Coverage DB
        if: always() && inputs.skip-code-coverage == false && steps.download-coverage-artifacts.outcome == 'success'
        continue-on-error: true
        run: |
          mv artifacts/coverage/.coverage artifacts/coverage/.coverage.${{ inputs.distro-slug }}.${{ inputs.nox-session }}

      - name: Upload Code Coverage DB
        if: always() && inputs.skip-code-coverage == false && steps.download-coverage-artifacts.outcome == 'success'
        uses: actions/upload-artifact@v3
        # This needs to be actions/upload-artifact@v3 because we upload multiple artifacts
        # under the same name something that actions/upload-artifact@v4 does not do.
        with:
          name: all-testrun-coverage-artifacts
          path: artifacts/coverage<|MERGE_RESOLUTION|>--- conflicted
+++ resolved
@@ -36,17 +36,10 @@
         required: true
         type: string
         description: The nox version to install
-<<<<<<< HEAD
       timeout-minutes:
         required: true
         type: number
         description: Timeout, in minutes, for the test job
-      nox-archive-hash:
-        required: true
-        type: string
-        description: Nox Tarball Cache Hash
-=======
->>>>>>> 4fbb0f99
       gh-actions-python-version:
         required: false
         type: string
