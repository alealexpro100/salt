# Do not edit these workflows directly as the changes made will be overwritten.
# Instead, edit the template '<{ template }>'
<%- set prepare_workflow_if_check = prepare_workflow_if_check|default(False) %>
<%- set prepare_workflow_skip_test_suite = prepare_workflow_skip_test_suite|default("") %>
<%- set prepare_workflow_skip_pkg_test_suite = prepare_workflow_skip_pkg_test_suite|default("") %>
<%- set prepare_workflow_skip_pkg_download_test_suite = prepare_workflow_skip_pkg_download_test_suite|default("") %>
<%- set prepare_workflow_salt_version_input = prepare_workflow_salt_version_input|default("") %>
<%- set skip_test_coverage_check = skip_test_coverage_check|default("${{ fromJSON(needs.prepare-workflow.outputs.testrun)['skip_code_coverage'] }}") %>
<%- set skip_junit_reports_check = skip_junit_reports_check|default("${{ github.event_name == 'pull_request' }}") %>
<%- set gpg_key_id = "64CBBC8173D76B3F" %>
<%- set prepare_actual_release = prepare_actual_release | default(False) %>
<%- set gh_actions_workflows_python_version = "3.10" %>
---
<%- block name %>
name: <{ workflow_name }>
run-name: "<{ workflow_name }> (${{ github.event_name == 'pull_request' && format('pr: #{0}', github.event.number) || format('{0}: {1}', startsWith(github.event.ref, 'refs/tags') && 'tag' || 'branch', github.ref_name) }})"
<%- endblock name %>

<%- block on %>

on:
  push: {}
  pull_request:
    types:
      - labeled
      - unlabeled
      - opened
      - reopened
      - synchronize

<%- endblock on %>

<%- block env %>

env:
  COLUMNS: 190
  CACHE_SEED: SEED-3  # Bump the number to invalidate all caches
  RELENV_DATA: "${{ github.workspace }}/.relenv"

<%- endblock env %>

<%- block permissions %>

permissions:
  contents: read  # for dorny/paths-filter to fetch a list of changed files
  pull-requests: read  # for dorny/paths-filter to read pull requests
<%- if workflow_slug not in ("nightly", "scheduled") %>
  actions: read  # for technote-space/workflow-conclusion-action to get the job statuses
<%- endif %>

<%- endblock permissions %>

<%- block concurrency %>

concurrency:
  # Concurrency is defined in a way that concurrent builds against branches do
  # not cancel previous builds.
  # However, for every new build against the same pull request source branch,
  # all older builds against that same branch get canceled.
  group: ${{ github.workflow }}-${{ github.event_name }}-${{ github.repository }}-${{ github.head_ref || github.run_id }}
  cancel-in-progress: true

<%- endblock concurrency %>

<%- block jobs %>

jobs:

  <%- block pre_jobs %>
  <%- endblock pre_jobs %>

  <%- if includes.get("prepare-workflow", True) %>
  <%- block prepare_workflow_job %>
  <%- do conclusion_needs.append("prepare-workflow") %>

  prepare-workflow:
    name: Prepare Workflow Run
    runs-on: ${{ github.event.repository.private && fromJSON('["self-hosted", "linux", "x86_64"]') || 'ubuntu-latest' }}
    <%- if prepare_workflow_if_check %>
    if: <{ prepare_workflow_if_check }>
    <%- endif %>
    <%- if prepare_workflow_needs %>
    needs:
      <%- for need in prepare_workflow_needs.iter(consume=False) %>
      - <{ need }>
      <%- endfor %>
    <%- endif %>
    outputs:
      jobs: ${{ steps.define-jobs.outputs.jobs }}
      runners: ${{ steps.runner-types.outputs.runners }}
      changed-files: ${{ steps.process-changed-files.outputs.changed-files }}
      pull-labels: ${{ steps.get-pull-labels.outputs.labels }}
      testrun: ${{ steps.define-testrun.outputs.testrun }}
      salt-version: ${{ steps.setup-salt-version.outputs.salt-version }}
      cache-seed: ${{ steps.set-cache-seed.outputs.cache-seed }}
      latest-release: ${{ steps.get-salt-releases.outputs.latest-release }}
      releases: ${{ steps.get-salt-releases.outputs.releases }}
      release-changelog-target: ${{ steps.get-release-changelog-target.outputs.release-changelog-target }}
      testing-releases: ${{ steps.get-testing-releases.outputs.testing-releases }}
    steps:
      - uses: actions/checkout@v4
        with:
          fetch-depth: 0  # Full clone to also get the tags to get the right salt version

      - name: Get Changed Files
        if: ${{ github.event_name == 'pull_request'}}
        id: changed-files
        uses: dorny/paths-filter@v2
        with:
          token: ${{ github.token }}
          list-files: json
          filters: |
            repo:
              - added|modified:
                - '**'
            doc-requirements:
              - added|modified: &doc_requirements
                - requirements/static/ci/py3.*/docs.txt
            lint-requirements:
              - added|modified: &lint_requirements
                - requirements/static/ci/py3.*/lint.txt
            pkg_requirements:
              - added|modified: &pkg_requirements
                - requirements/static/pkg/py3.*/darwin.txt
                - requirements/static/pkg/py3.*/linux.txt
                - requirements/static/pkg/py3.*/freebsd.txt
                - requirements/static/pkg/py3.*/windows.txt
            test_requirements:
              - added|modified: &test_requirements
                - requirements/static/ci/py3.*/darwin.txt
                - requirements/static/ci/py3.*/linux.txt
                - requirements/static/ci/py3.*/freebsd.txt
                - requirements/static/ci/py3.*/windows.txt
                - requirements/static/ci/py3.*/darwin-crypto.txt
                - requirements/static/ci/py3.*/linux-crypto.txt
                - requirements/static/ci/py3.*/freebsd-crypto.txt
                - requirements/static/ci/py3.*/windows-crypto.txt
            deleted:
              - deleted:
                - '**'
            docs:
              - added|modified:
                - doc/**
                - *doc_requirements
            workflows:
              - added|modified:
                - cicd/shared-gh-workflows-context.yml
                - .github/actions/**/action.yml
                - .github/workflows/*.yml
                - .github/workflows/templates/*.yml.jinja2
            salt:
              - added|modified: &salt_added_modified
                - setup.py
                - noxfile.py
                - salt/**/*.py
                - tasks/**/*.py
                - tools/**/*.py
            tests:
              - added|modified: &tests_added_modified
                - tests/**/*.py
            lint:
              - added|modified:
                - .pylintrc
                - *lint_requirements
            golden_images:
              - added|modified:
                - cicd/golden-images.json
            pkg_tests:
              - added|modified: &pkg_tests_added_modified
                - pkg/**
                - *pkg_requirements
                - *salt_added_modified
            testrun:
              - added|modified:
                - *pkg_requirements
                - *test_requirements
                - *salt_added_modified
                - *tests_added_modified
                - *pkg_tests_added_modified

      - name: Set up Python 3.10
        uses: actions/setup-python@v4
        with:
          python-version: "3.10"

      - name: Setup Python Tools Scripts
        uses: ./.github/actions/setup-python-tools-scripts

      - name: Pretty Print The GH Actions Event
        run:
          tools ci print-gh-event

      - name: Set Cache Seed Output
        id: set-cache-seed
        run: |
          tools ci define-cache-seed ${{ env.CACHE_SEED }}

      - name: Setup Salt Version
        id: setup-salt-version
        uses: ./.github/actions/setup-salt-version
        with:
          salt-version: "<{ prepare_workflow_salt_version_input }>"
          validate-version: true

      - name: Get Pull Request Test Labels
        id: get-pull-labels
        if: ${{ github.event_name == 'pull_request'}}
        env:
            GITHUB_TOKEN: ${{ secrets.GITHUB_TOKEN }}
        run: |
          tools ci get-pr-test-labels --repository ${{ github.repository }}

      <%- if prepare_actual_release %>

      - name: Check Existing Releases
        env:
          GITHUB_TOKEN: ${{ secrets.GITHUB_TOKEN }}
        run: |
          tools pkg repo confirm-unreleased --repository ${{ github.repository }} ${{ steps.setup-salt-version.outputs.salt-version }}
          if [ "${{ github.event.repository.private }}" = "true" ]; then
            tools pkg repo confirm-unreleased --repository saltstack/salt ${{ steps.setup-salt-version.outputs.salt-version }}
          fi


      <%- endif %>

      - name: Write Changed Files To A Local File
        run:
          echo '${{ toJSON(steps.changed-files.outputs) }}' > changed-files.json

      - name: Check Local Changed Files Contents
        if: ${{ github.event_name == 'pull_request' }}
        run:
          cat changed-files.json

      - name: Process Changed Files
        id: process-changed-files
        run: |
          tools ci process-changed-files ${{ github.event_name }} changed-files.json

      - name: Check Collected Changed Files
        if: ${{ github.event_name == 'pull_request' }}
        run: |
          echo '${{ steps.process-changed-files.outputs.changed-files }}' | jq -C '.'

      - name: Define Runner Types
        id: runner-types
        run: |
          tools ci runner-types ${{ github.event_name }}

      - name: Check Defined Runners
        run: |
          echo '${{ steps.runner-types.outputs.runners }}' | jq -C '.'

      - name: Define Jobs
        id: define-jobs
        run: |
          tools ci define-jobs<{ prepare_workflow_skip_test_suite }><{
            prepare_workflow_skip_pkg_test_suite }><{ prepare_workflow_skip_pkg_download_test_suite
          }> ${{ github.event_name }} changed-files.json

      - name: Check Defined Jobs
        run: |
          echo '${{ steps.define-jobs.outputs.jobs }}' | jq -C '.'

      - name: Get Salt Releases
        id: get-salt-releases
        env:
          GITHUB_TOKEN: ${{ secrets.GITHUB_TOKEN }}
        run: |
          tools ci get-releases

      - name: Get Latest Salt Releases for Testing
        id: get-testing-releases
        env:
          GITHUB_TOKEN: ${{ secrets.GITHUB_TOKEN }}
        run: |
          tools ci get-testing-releases ${{ join(fromJSON(steps.get-salt-releases.outputs.releases), ' ') }} --salt-version ${{ steps.setup-salt-version.outputs.salt-version }}

      - name: Check Salt Releases
        run: |
          echo '${{ steps.get-salt-releases.outputs.latest-release }}' | jq -C '.'
          echo '${{ steps.get-salt-releases.outputs.releases }}' | jq -C '.'
          echo '${{ steps.get-testing-releases.outputs.testing-releases }}' | jq -C '.'

      - name: Define Testrun
        id: define-testrun
        run: |
          tools ci define-testrun ${{ github.event_name }} changed-files.json

      - name: Check Defined Test Run
        run: |
          echo '${{ steps.define-testrun.outputs.testrun }}' | jq -C '.'

      - name: Check Contents of generated testrun-changed-files.txt
        if: ${{ fromJSON(steps.define-testrun.outputs.testrun)['type'] != 'full' }}
        run: |
          cat testrun-changed-files.txt || true

      - name: Upload testrun-changed-files.txt
        if: ${{ fromJSON(steps.define-testrun.outputs.testrun)['type'] != 'full' }}
        uses: actions/upload-artifact@v3
        with:
          name: testrun-changed-files.txt
          path: testrun-changed-files.txt

<<<<<<< HEAD
      - name: Get Release Changelog Target
        id: get-release-changelog-target
        run: |
          tools ci get-release-changelog-target ${{ github.event_name }}
=======
{#  We can't yet use tokenless uploads with the codecov CLI

      - name: Install Codecov CLI
        if: ${{ fromJSON(steps.define-testrun.outputs.testrun)['skip_code_coverage'] == false }}
        run: |
          python3 -m pip install codecov-cli

      - name: Save Commit Metadata In Codecov
        if: ${{ fromJSON(steps.define-testrun.outputs.testrun)['skip_code_coverage'] == false }}
        run: |
          codecovcli --auto-load-params-from GithubActions --verbose --token ${{ secrets.CODECOV_TOKEN }} \
            create-commit --git-service github --sha ${{ github.sha }}

      - name: Create Codecov Coverage Report
        if: ${{ fromJSON(steps.define-testrun.outputs.testrun)['skip_code_coverage'] == false }}
        run: |
          codecovcli --auto-load-params-from GithubActions --verbose --token ${{ secrets.CODECOV_TOKEN }} \
            create-report --git-service github --sha ${{ github.sha }}

#}
>>>>>>> 7fbc2d1e

  <%- endblock prepare_workflow_job %>
  <%- endif %>

<%- endblock jobs %>

  set-pipeline-exit-status:
    # This step is just so we can make github require this step, to pass checks
    # on a pull request instead of requiring all
    name: Set the ${{ github.workflow }} Pipeline Exit Status
    if: always()
    runs-on: ${{ github.event.repository.private && fromJSON('["self-hosted", "linux", "x86_64"]') || 'ubuntu-latest' }}
    <%- if workflow_slug == "nightly" %>
    environment: <{ workflow_slug }>
    <%- endif %>
    needs:
      <%- for need in prepare_workflow_needs.iter(consume=True) %>
      - <{ need }>
      <%- endfor %>
      <%- for need in conclusion_needs.iter(consume=True) %>
      - <{ need }>
      <%- endfor %>
      <%- for need in test_salt_needs.iter(consume=False) %>
      - <{ need }>
      <%- endfor %>
      <%- for need in test_salt_pkg_needs.iter(consume=False) %>
      - <{ need }>
      <%- endfor %>
      <%- for need in test_repo_needs.iter(consume=True) %>
      - <{ need }>
      <%- endfor %>
    steps:
      - name: Get workflow information
        id: get-workflow-info
        uses: technote-space/workflow-conclusion-action@v3

      <%- block set_pipeline_exit_status_extra_steps %>
      <%- endblock set_pipeline_exit_status_extra_steps %>

      - name: Set Pipeline Exit Status
        shell: bash
        run: |
          if [ "${{ steps.get-workflow-info.outputs.conclusion }}" != "success" ]; then
            exit 1
          else
            exit 0
          fi

      - name: Done
        if: always()
        run:
          echo "All worflows finished"<|MERGE_RESOLUTION|>--- conflicted
+++ resolved
@@ -304,12 +304,11 @@
           name: testrun-changed-files.txt
           path: testrun-changed-files.txt
 
-<<<<<<< HEAD
       - name: Get Release Changelog Target
         id: get-release-changelog-target
         run: |
           tools ci get-release-changelog-target ${{ github.event_name }}
-=======
+
 {#  We can't yet use tokenless uploads with the codecov CLI
 
       - name: Install Codecov CLI
@@ -330,7 +329,6 @@
             create-report --git-service github --sha ${{ github.sha }}
 
 #}
->>>>>>> 7fbc2d1e
 
   <%- endblock prepare_workflow_job %>
   <%- endif %>
