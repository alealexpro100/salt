# Do not edit these workflows directly as the changes made will be overwritten.
# Instead, edit the template '.github/workflows/templates/staging.yml.jinja'
---

name: Stage Release
run-name: "Stage Release (branch: ${{ github.ref_name }}; version: ${{ inputs.salt-version }})"

on:
  workflow_dispatch:
    inputs:
      salt-version:
        type: string
        required: true
        description: >
          The Salt version to set prior to building packages and staging the release.
          (DO NOT prefix the version with a v, ie, 3006.0 NOT v3006.0).
      sign-windows-packages:
        type: boolean
        default: false
        description: Sign Windows Packages
      skip-test-pypi-publish:
        type: boolean
        default: false
        description: Skip publishing the source package to Test PyPi(For example, CVE releases)
      skip-salt-test-suite:
        type: boolean
        default: false
        description: Skip running the Salt test suite.
      skip-salt-pkg-test-suite:
        type: boolean
        default: false
        description: Skip running the Salt packages test suite.
      skip-salt-pkg-download-test-suite:
        type: boolean
        default: false
        description: Skip running the Salt packages download test suite.

env:
  COLUMNS: 190
<<<<<<< HEAD
  CACHE_SEED: SEED-4  # Bump the number to invalidate all caches
=======
  CACHE_SEED: SEED-1  # Bump the number to invalidate all caches
>>>>>>> e0c876b9
  RELENV_DATA: "${{ github.workspace }}/.relenv"
  PIP_DISABLE_PIP_VERSION_CHECK: "1"
  RAISE_DEPRECATIONS_RUNTIME_ERRORS: "1"

permissions:
  contents: read  # for dorny/paths-filter to fetch a list of changed files
  pull-requests: read  # for dorny/paths-filter to read pull requests
  actions: read  # for technote-space/workflow-conclusion-action to get the job statuses

concurrency:
  group: ${{ github.workflow }}-${{ github.event_name }}-${{ github.repository }}
  cancel-in-progress: false

jobs:

  check-requirements:
    name: Check Requirements
    runs-on: ubuntu-latest
    environment: staging-check
    steps:
      - name: Check For Admin Permission
        uses: actions-cool/check-user-permission@v2
        with:
          require: admin
          username: ${{ github.triggering_actor }}

  prepare-workflow:
    name: Prepare Workflow Run
    runs-on: ubuntu-latest
    needs:
      - check-requirements
    outputs:
      jobs: ${{ steps.define-jobs.outputs.jobs }}
      runners: ${{ steps.runner-types.outputs.runners }}
      changed-files: ${{ steps.process-changed-files.outputs.changed-files }}
      pull-labels: ${{ steps.get-pull-labels.outputs.labels }}
      testrun: ${{ steps.define-testrun.outputs.testrun }}
      salt-version: ${{ steps.setup-salt-version.outputs.salt-version }}
      cache-seed: ${{ steps.set-cache-seed.outputs.cache-seed }}
      latest-release: ${{ steps.get-salt-releases.outputs.latest-release }}
      releases: ${{ steps.get-salt-releases.outputs.releases }}
      release-changelog-target: ${{ steps.get-release-changelog-target.outputs.release-changelog-target }}
      testing-releases: ${{ steps.get-testing-releases.outputs.testing-releases }}
      nox-archive-hash: ${{ steps.nox-archive-hash.outputs.nox-archive-hash }}
    steps:
      - uses: actions/checkout@v4
        with:
          fetch-depth: 0  # Full clone to also get the tags to get the right salt version

      - name: Get Changed Files
        if: ${{ github.event_name == 'pull_request'}}
        id: changed-files
        uses: dorny/paths-filter@v2
        with:
          token: ${{ github.token }}
          list-files: json
          filters: |
            repo:
              - added|modified:
                - '**'
            doc-requirements:
              - added|modified: &doc_requirements
                - requirements/static/ci/py3.*/docs.txt
            lint-requirements:
              - added|modified: &lint_requirements
                - requirements/static/ci/py3.*/lint.txt
            pkg_requirements:
              - added|modified: &pkg_requirements
                - requirements/static/pkg/py3.*/darwin.txt
                - requirements/static/pkg/py3.*/linux.txt
                - requirements/static/pkg/py3.*/freebsd.txt
                - requirements/static/pkg/py3.*/windows.txt
            test_requirements:
              - added|modified: &test_requirements
                - requirements/static/ci/py3.*/darwin.txt
                - requirements/static/ci/py3.*/linux.txt
                - requirements/static/ci/py3.*/freebsd.txt
                - requirements/static/ci/py3.*/windows.txt
                - requirements/static/ci/py3.*/darwin-crypto.txt
                - requirements/static/ci/py3.*/linux-crypto.txt
                - requirements/static/ci/py3.*/freebsd-crypto.txt
                - requirements/static/ci/py3.*/windows-crypto.txt
            deleted:
              - deleted:
                - '**'
            docs:
              - added|modified:
                - doc/**
                - .github/workflows/build-docs.yml
                - *doc_requirements
            workflows:
              - added|modified:
                - cicd/shared-gh-workflows-context.yml
                - .github/actions/**/action.yml
                - .github/workflows/*.yml
                - .github/workflows/templates/*.yml.jinja2
                - tools/precommit/workflows.py
            salt:
              - added|modified: &salt_added_modified
                - setup.py
                - noxfile.py
                - salt/**/*.py
                - tasks/**/*.py
                - tools/**/*.py
            tests:
              - added|modified: &tests_added_modified
                - tests/**/*.py
            lint:
              - added|modified:
                - .pylintrc
                - *lint_requirements
            golden_images:
              - added|modified:
                - cicd/golden-images.json
            pkg_tests:
              - added|modified: &pkg_tests_added_modified
                - pkg/**
                - *pkg_requirements
                - *salt_added_modified
            testrun:
              - added|modified:
                - *pkg_requirements
                - *test_requirements
                - *salt_added_modified
                - *tests_added_modified
                - *pkg_tests_added_modified

      - name: Set up Python 3.10
        uses: actions/setup-python@v5
        with:
          python-version: "3.10"

      - name: Setup Python Tools Scripts
        uses: ./.github/actions/setup-python-tools-scripts
        with:
          cache-prefix: ${{ env.CACHE_SEED }}

      - name: Pretty Print The GH Actions Event
        run:
          tools ci print-gh-event

      - name: Set Cache Seed Output
        id: set-cache-seed
        run: |
          tools ci define-cache-seed ${{ env.CACHE_SEED }}

      - name: Setup Salt Version
        id: setup-salt-version
        uses: ./.github/actions/setup-salt-version
        with:
          salt-version: "${{ inputs.salt-version }}"
          validate-version: true

      - name: Get Pull Request Test Labels
        id: get-pull-labels
        if: ${{ github.event_name == 'pull_request'}}
        env:
            GITHUB_TOKEN: ${{ secrets.GITHUB_TOKEN }}
        run: |
          tools ci get-pr-test-labels --repository ${{ github.repository }}

      - name: Get Hash For Nox Tarball Cache
        id: nox-archive-hash
        run: |
          echo "nox-archive-hash=${{ hashFiles('requirements/**/*.txt', 'cicd/golden-images.json', 'noxfile.py', 'pkg/common/env-cleanup-rules.yml', '.github/workflows/build-deps-ci-action.yml') }}" | tee -a "$GITHUB_OUTPUT"

      - name: Check Existing Releases
        env:
          GITHUB_TOKEN: ${{ secrets.GITHUB_TOKEN }}
        run: |
          tools pkg repo confirm-unreleased --repository ${{ github.repository }} ${{ steps.setup-salt-version.outputs.salt-version }}
          if [ "${{ github.event.repository.private }}" = "true" ]; then
            tools pkg repo confirm-unreleased --repository saltstack/salt ${{ steps.setup-salt-version.outputs.salt-version }}
          fi

      - name: Write Changed Files To A Local File
        run:
          echo '${{ toJSON(steps.changed-files.outputs) }}' > changed-files.json

      - name: Check Local Changed Files Contents
        if: ${{ github.event_name == 'pull_request' }}
        run:
          cat changed-files.json

      - name: Process Changed Files
        id: process-changed-files
        run: |
          tools ci process-changed-files ${{ github.event_name }} changed-files.json

      - name: Check Collected Changed Files
        if: ${{ github.event_name == 'pull_request' }}
        run: |
          echo '${{ steps.process-changed-files.outputs.changed-files }}' | jq -C '.'

      - name: Define Runner Types
        id: runner-types
        run: |
          tools ci runner-types ${{ github.event_name }}

      - name: Check Defined Runners
        run: |
          echo '${{ steps.runner-types.outputs.runners }}' | jq -C '.'

      - name: Define Jobs
        id: define-jobs
        run: |
          tools ci define-jobs${{ inputs.skip-salt-test-suite && ' --skip-tests' || '' }}${{ inputs.skip-salt-pkg-test-suite && ' --skip-pkg-tests' || '' }}${{ inputs.skip-salt-pkg-download-test-suite && ' --skip-pkg-download-tests' || '' }} ${{ github.event_name }} changed-files.json

      - name: Check Defined Jobs
        run: |
          echo '${{ steps.define-jobs.outputs.jobs }}' | jq -C '.'

      - name: Get Salt Releases
        id: get-salt-releases
        env:
          GITHUB_TOKEN: ${{ secrets.GITHUB_TOKEN }}
        run: |
          tools ci get-releases

      - name: Get Latest Salt Releases for Testing
        id: get-testing-releases
        env:
          GITHUB_TOKEN: ${{ secrets.GITHUB_TOKEN }}
        run: |
          tools ci get-testing-releases ${{ join(fromJSON(steps.get-salt-releases.outputs.releases), ' ') }} --salt-version ${{ steps.setup-salt-version.outputs.salt-version }}

      - name: Define Testrun
        id: define-testrun
        run: |
          tools ci define-testrun ${{ github.event_name }} changed-files.json

      - name: Check Defined Test Run
        run: |
          echo '${{ steps.define-testrun.outputs.testrun }}' | jq -C '.'

      - name: Check Contents of generated testrun-changed-files.txt
        if: ${{ fromJSON(steps.define-testrun.outputs.testrun)['type'] != 'full' }}
        run: |
          cat testrun-changed-files.txt || true

      - name: Upload testrun-changed-files.txt
        if: ${{ fromJSON(steps.define-testrun.outputs.testrun)['type'] != 'full' }}
        uses: actions/upload-artifact@v4
        with:
          name: testrun-changed-files.txt
          path: testrun-changed-files.txt

      - name: Get Release Changelog Target
        id: get-release-changelog-target
        run: |
          tools ci get-release-changelog-target ${{ github.event_name }}


  pre-commit:
    name: Pre-Commit
    if: ${{ fromJSON(needs.prepare-workflow.outputs.runners)['github-hosted'] }}
    uses: ./.github/workflows/pre-commit-action.yml
    needs:
      - prepare-workflow
    with:
      cache-seed: ${{ needs.prepare-workflow.outputs.cache-seed }}
      changed-files: ${{ needs.prepare-workflow.outputs.changed-files }}
      pre-commit-version: "3.0.4"

  lint:
    name: Lint
    if: ${{ fromJSON(needs.prepare-workflow.outputs.jobs)['lint'] && fromJSON(needs.prepare-workflow.outputs.runners)['github-hosted'] }}
    uses: ./.github/workflows/lint-action.yml
    needs:
      - prepare-workflow
    with:
      changed-files: ${{ needs.prepare-workflow.outputs.changed-files }}

  prepare-release:
    name: "Prepare Release: ${{ needs.prepare-workflow.outputs.salt-version }}"
    if: ${{ fromJSON(needs.prepare-workflow.outputs.jobs)['prepare-release'] && fromJSON(needs.prepare-workflow.outputs.runners)['self-hosted'] }}
    runs-on:
      - self-hosted
      - linux
      - medium
      - x86_64
    needs:
      - prepare-workflow
    steps:
      - uses: actions/checkout@v4

      - name: Setup Python Tools Scripts
        uses: ./.github/actions/setup-python-tools-scripts
        with:
          cache-prefix: ${{ needs.prepare-workflow.outputs.cache-seed }}-changelog

      - name: Setup Salt Version
        id: setup-salt-version
        uses: ./.github/actions/setup-salt-version
        with:
          salt-version: "${{ needs.prepare-workflow.outputs.salt-version }}"
          release: true

      - name: Update Debian changelog
        shell: bash
        if: ${{ startsWith(github.event.ref, 'refs/tags') == false }}
        run: |
          tools changelog update-deb --draft
          tools changelog update-deb

      - name: Update RPM changelog
        shell: bash
        if: ${{ startsWith(github.event.ref, 'refs/tags') == false }}
        run: |
          tools changelog update-rpm --draft
          tools changelog update-rpm

      - name: Create Release Notes Template
        shell: bash
        if: ${{ startsWith(github.event.ref, 'refs/tags') == false }}
        run: |
          if [ "${{ needs.prepare-workflow.outputs.release-changelog-target }}" == "next-major-release" ]; then
            tools changelog update-release-notes --next-release --template-only
          else
            tools changelog update-release-notes --template-only
          fi

      - name: Update Release Notes
        shell: bash
        if: ${{ startsWith(github.event.ref, 'refs/tags') == false }}
        run: |
          if [ "${{ needs.prepare-workflow.outputs.release-changelog-target }}" == "next-major-release" ]; then
              tools changelog update-release-notes --draft --release --next-release
              tools changelog update-release-notes --release --next-release
          else
              tools changelog update-release-notes --draft --release
              tools changelog update-release-notes --release
          fi

      - name: Generate MAN Pages
        shell: bash
        if: ${{ startsWith(github.event.ref, 'refs/tags') == false }}
        env:
          LATEST_RELEASE: "${{ needs.prepare-workflow.outputs.salt-version }}"
          SALT_ON_SALTSTACK: "1"
        run: |
          tools docs man

      - name: Update Changelog
        shell: bash
        if: ${{ startsWith(github.event.ref, 'refs/tags') == false }}
        run: |
          tools changelog update-changelog-md --draft
          tools changelog update-changelog-md

      - name: Show Changes Diff
        shell: bash
        if: ${{ startsWith(github.event.ref, 'refs/tags') == false }}
        run: |
          git diff --color

      - name: Configure Git
        shell: bash
        if: ${{ startsWith(github.event.ref, 'refs/tags') == false }}
        run: |
          git config --global user.name "Salt Project Packaging"
          git config --global user.email saltproject-packaging@vmware.com

      - name: Setup Pre-Commit
        if: ${{ startsWith(github.event.ref, 'refs/tags') == false }}
        uses: ./.github/actions/setup-pre-commit
        with:
          version: "3.0.4"
          cache-seed: ${{ needs.prepare-workflow.outputs.cache-seed }}

      - name: Commit Changes
        shell: bash
        if: ${{ startsWith(github.event.ref, 'refs/tags') == false }}
        env:
          SKIP: lint-salt,lint-tests
          PRE_COMMIT_COLOR: always
        run: |
          # Run it twice so that pre-commit can fix anything that can be automatically fixed.
          git commit -am "Release v${{ needs.prepare-workflow.outputs.salt-version }}" || \
            git commit -am "Release v${{ needs.prepare-workflow.outputs.salt-version }}"

      - name: Create release changes patch
        shell: bash
        if: ${{ startsWith(github.event.ref, 'refs/tags') == false }}
        run: |
          git format-patch --keep-subject --binary --stdout HEAD^ > salt-${{ needs.prepare-workflow.outputs.salt-version }}.patch

      - name: Upload Changes Diff Artifact
        uses: actions/upload-artifact@v4
        if: ${{ startsWith(github.event.ref, 'refs/tags') == false }}
        with:
          name: salt-${{ needs.prepare-workflow.outputs.salt-version }}.patch
          path: salt-${{ needs.prepare-workflow.outputs.salt-version }}.patch
          retention-days: 7
          if-no-files-found: error

  build-docs:
    name: Documentation
    if: ${{ fromJSON(needs.prepare-workflow.outputs.jobs)['build-docs'] && fromJSON(needs.prepare-workflow.outputs.runners)['self-hosted'] }}
    needs:
      - prepare-workflow
      - build-source-tarball
    uses: ./.github/workflows/build-docs.yml
    with:
      cache-seed: ${{ needs.prepare-workflow.outputs.cache-seed }}
      salt-version: "${{ needs.prepare-workflow.outputs.salt-version }}"

  build-source-tarball:
    name: Build Source Tarball
    if: ${{ fromJSON(needs.prepare-workflow.outputs.jobs)['build-source-tarball'] && fromJSON(needs.prepare-workflow.outputs.runners)['github-hosted'] }}
    needs:
      - prepare-workflow
      - prepare-release
    runs-on: ubuntu-latest
    steps:
      - uses: actions/checkout@v4

      - name: Set up Python 3.10
        uses: actions/setup-python@v5
        with:
          python-version: "3.10"

      - name: Setup Python Tools Scripts
        uses: ./.github/actions/setup-python-tools-scripts
        with:
          cache-prefix: ${{ needs.prepare-workflow.outputs.cache-seed }}-build

      - name: Setup Salt Version
        id: setup-salt-version
        uses: ./.github/actions/setup-salt-version
        with:
          salt-version: "${{ needs.prepare-workflow.outputs.salt-version }}"

      - name: Build Source Tarball
        uses: ./.github/actions/build-source-tarball
        with:
          salt-version: "${{ needs.prepare-workflow.outputs.salt-version }}"

  build-deps-onedir:
    name: Build Dependencies Onedir
    if: ${{ fromJSON(needs.prepare-workflow.outputs.jobs)['build-deps-onedir'] && fromJSON(needs.prepare-workflow.outputs.runners)['self-hosted'] }}
    needs:
      - prepare-workflow
    uses: ./.github/workflows/build-deps-onedir.yml
    with:
      cache-seed: ${{ needs.prepare-workflow.outputs.cache-seed }}
      salt-version: "${{ needs.prepare-workflow.outputs.salt-version }}"
      self-hosted-runners: ${{ fromJSON(needs.prepare-workflow.outputs.runners)['self-hosted'] }}
      github-hosted-runners: ${{ fromJSON(needs.prepare-workflow.outputs.runners)['github-hosted'] }}
      relenv-version: "0.15.1"
      python-version: "3.10.13"

  build-salt-onedir:
    name: Build Salt Onedir
    if: ${{ fromJSON(needs.prepare-workflow.outputs.jobs)['build-salt-onedir'] }}
    needs:
      - prepare-workflow
      - build-deps-onedir
      - build-source-tarball
    uses: ./.github/workflows/build-salt-onedir.yml
    with:
      cache-seed: ${{ needs.prepare-workflow.outputs.cache-seed }}
      salt-version: "${{ needs.prepare-workflow.outputs.salt-version }}"
      self-hosted-runners: ${{ fromJSON(needs.prepare-workflow.outputs.runners)['self-hosted'] }}
      github-hosted-runners: ${{ fromJSON(needs.prepare-workflow.outputs.runners)['github-hosted'] }}
      relenv-version: "0.15.1"
      python-version: "3.10.13"

  build-pkgs-onedir:
    name: Build Packages
    if: ${{ fromJSON(needs.prepare-workflow.outputs.jobs)['build-pkgs'] && fromJSON(needs.prepare-workflow.outputs.runners)['self-hosted'] }}
    needs:
      - prepare-workflow
      - build-salt-onedir
    uses: ./.github/workflows/build-packages.yml
    with:
      salt-version: "${{ needs.prepare-workflow.outputs.salt-version }}"
      cache-prefix: ${{ needs.prepare-workflow.outputs.cache-seed }}
      relenv-version: "0.15.1"
      python-version: "3.10.13"
      source: "onedir"
      environment: staging
      sign-macos-packages: true
      sign-windows-packages: ${{ inputs.sign-windows-packages }}
    secrets: inherit

  build-pkgs-src:
    name: Build Packages
    if: ${{ fromJSON(needs.prepare-workflow.outputs.jobs)['build-pkgs'] && fromJSON(needs.prepare-workflow.outputs.runners)['self-hosted'] }}
    needs:
      - prepare-workflow
      - build-salt-onedir
    uses: ./.github/workflows/build-packages.yml
    with:
      salt-version: "${{ needs.prepare-workflow.outputs.salt-version }}"
      cache-prefix: ${{ needs.prepare-workflow.outputs.cache-seed }}
      relenv-version: "0.15.1"
      python-version: "3.10.13"
      source: "src"
      environment: staging
      sign-macos-packages: true
      sign-windows-packages: ${{ inputs.sign-windows-packages }}
    secrets: inherit
  build-ci-deps:
    name: CI Deps
    if: ${{ fromJSON(needs.prepare-workflow.outputs.jobs)['build-deps-ci'] && fromJSON(needs.prepare-workflow.outputs.runners)['self-hosted'] }}
    needs:
      - prepare-workflow
      - build-salt-onedir
    uses: ./.github/workflows/build-deps-ci-action.yml
    with:
      nox-session: ci-test-onedir
      nox-version: 2022.8.7
      python-version: "3.10"
      salt-version: "${{ needs.prepare-workflow.outputs.salt-version }}"
      cache-prefix: ${{ needs.prepare-workflow.outputs.cache-seed }}|3.10.13
      nox-archive-hash: "${{ needs.prepare-workflow.outputs.nox-archive-hash }}"

  almalinux-8-pkg-tests:
    name: Alma Linux 8 Package Test
    if: ${{ fromJSON(needs.prepare-workflow.outputs.jobs)['test-pkg'] && fromJSON(needs.prepare-workflow.outputs.runners)['self-hosted'] }}
    needs:
      - prepare-workflow
      - build-pkgs-onedir
      - build-ci-deps
    uses: ./.github/workflows/test-packages-action-linux.yml
    with:
      distro-slug: almalinux-8
      nox-session: ci-test-onedir
      platform: linux
      arch: x86_64
      salt-version: "${{ needs.prepare-workflow.outputs.salt-version }}"
      pkg-type: rpm
      nox-version: 2022.8.7
      python-version: "3.10"
      cache-prefix: ${{ needs.prepare-workflow.outputs.cache-seed }}|3.10.13
      skip-code-coverage: true
      testing-releases: ${{ needs.prepare-workflow.outputs.testing-releases }}

  almalinux-8-arm64-pkg-tests:
    name: Alma Linux 8 Arm64 Package Test
    if: ${{ fromJSON(needs.prepare-workflow.outputs.jobs)['test-pkg'] && fromJSON(needs.prepare-workflow.outputs.runners)['self-hosted'] }}
    needs:
      - prepare-workflow
      - build-pkgs-onedir
      - build-ci-deps
    uses: ./.github/workflows/test-packages-action-linux.yml
    with:
      distro-slug: almalinux-8-arm64
      nox-session: ci-test-onedir
      platform: linux
      arch: arm64
      salt-version: "${{ needs.prepare-workflow.outputs.salt-version }}"
      pkg-type: rpm
      nox-version: 2022.8.7
      python-version: "3.10"
      cache-prefix: ${{ needs.prepare-workflow.outputs.cache-seed }}|3.10.13
      skip-code-coverage: true
      testing-releases: ${{ needs.prepare-workflow.outputs.testing-releases }}

  almalinux-9-pkg-tests:
    name: Alma Linux 9 Package Test
    if: ${{ fromJSON(needs.prepare-workflow.outputs.jobs)['test-pkg'] && fromJSON(needs.prepare-workflow.outputs.runners)['self-hosted'] }}
    needs:
      - prepare-workflow
      - build-pkgs-onedir
      - build-ci-deps
    uses: ./.github/workflows/test-packages-action-linux.yml
    with:
      distro-slug: almalinux-9
      nox-session: ci-test-onedir
      platform: linux
      arch: x86_64
      salt-version: "${{ needs.prepare-workflow.outputs.salt-version }}"
      pkg-type: rpm
      nox-version: 2022.8.7
      python-version: "3.10"
      cache-prefix: ${{ needs.prepare-workflow.outputs.cache-seed }}|3.10.13
      skip-code-coverage: true
      testing-releases: ${{ needs.prepare-workflow.outputs.testing-releases }}

  almalinux-9-arm64-pkg-tests:
    name: Alma Linux 9 Arm64 Package Test
    if: ${{ fromJSON(needs.prepare-workflow.outputs.jobs)['test-pkg'] && fromJSON(needs.prepare-workflow.outputs.runners)['self-hosted'] }}
    needs:
      - prepare-workflow
      - build-pkgs-onedir
      - build-ci-deps
    uses: ./.github/workflows/test-packages-action-linux.yml
    with:
      distro-slug: almalinux-9-arm64
      nox-session: ci-test-onedir
      platform: linux
      arch: arm64
      salt-version: "${{ needs.prepare-workflow.outputs.salt-version }}"
      pkg-type: rpm
      nox-version: 2022.8.7
      python-version: "3.10"
      cache-prefix: ${{ needs.prepare-workflow.outputs.cache-seed }}|3.10.13
      skip-code-coverage: true
      testing-releases: ${{ needs.prepare-workflow.outputs.testing-releases }}

  amazonlinux-2-pkg-tests:
    name: Amazon Linux 2 Package Test
    if: ${{ fromJSON(needs.prepare-workflow.outputs.jobs)['test-pkg'] && fromJSON(needs.prepare-workflow.outputs.runners)['self-hosted'] }}
    needs:
      - prepare-workflow
      - build-pkgs-onedir
      - build-ci-deps
    uses: ./.github/workflows/test-packages-action-linux.yml
    with:
      distro-slug: amazonlinux-2
      nox-session: ci-test-onedir
      platform: linux
      arch: x86_64
      salt-version: "${{ needs.prepare-workflow.outputs.salt-version }}"
      pkg-type: rpm
      nox-version: 2022.8.7
      python-version: "3.10"
      cache-prefix: ${{ needs.prepare-workflow.outputs.cache-seed }}|3.10.13
      skip-code-coverage: true
      testing-releases: ${{ needs.prepare-workflow.outputs.testing-releases }}

  amazonlinux-2-arm64-pkg-tests:
    name: Amazon Linux 2 Arm64 Package Test
    if: ${{ fromJSON(needs.prepare-workflow.outputs.jobs)['test-pkg'] && fromJSON(needs.prepare-workflow.outputs.runners)['self-hosted'] }}
    needs:
      - prepare-workflow
      - build-pkgs-onedir
      - build-ci-deps
    uses: ./.github/workflows/test-packages-action-linux.yml
    with:
      distro-slug: amazonlinux-2-arm64
      nox-session: ci-test-onedir
      platform: linux
      arch: arm64
      salt-version: "${{ needs.prepare-workflow.outputs.salt-version }}"
      pkg-type: rpm
      nox-version: 2022.8.7
      python-version: "3.10"
      cache-prefix: ${{ needs.prepare-workflow.outputs.cache-seed }}|3.10.13
      skip-code-coverage: true
      testing-releases: ${{ needs.prepare-workflow.outputs.testing-releases }}

  amazonlinux-2023-pkg-tests:
    name: Amazon Linux 2023 Package Test
    if: ${{ fromJSON(needs.prepare-workflow.outputs.jobs)['test-pkg'] && fromJSON(needs.prepare-workflow.outputs.runners)['self-hosted'] }}
    needs:
      - prepare-workflow
      - build-pkgs-onedir
      - build-ci-deps
    uses: ./.github/workflows/test-packages-action-linux.yml
    with:
      distro-slug: amazonlinux-2023
      nox-session: ci-test-onedir
      platform: linux
      arch: x86_64
      salt-version: "${{ needs.prepare-workflow.outputs.salt-version }}"
      pkg-type: rpm
      nox-version: 2022.8.7
      python-version: "3.10"
      cache-prefix: ${{ needs.prepare-workflow.outputs.cache-seed }}|3.10.13
      skip-code-coverage: true
      testing-releases: ${{ needs.prepare-workflow.outputs.testing-releases }}

  amazonlinux-2023-arm64-pkg-tests:
    name: Amazon Linux 2023 Arm64 Package Test
    if: ${{ fromJSON(needs.prepare-workflow.outputs.jobs)['test-pkg'] && fromJSON(needs.prepare-workflow.outputs.runners)['self-hosted'] }}
    needs:
      - prepare-workflow
      - build-pkgs-onedir
      - build-ci-deps
    uses: ./.github/workflows/test-packages-action-linux.yml
    with:
      distro-slug: amazonlinux-2023-arm64
      nox-session: ci-test-onedir
      platform: linux
      arch: arm64
      salt-version: "${{ needs.prepare-workflow.outputs.salt-version }}"
      pkg-type: rpm
      nox-version: 2022.8.7
      python-version: "3.10"
      cache-prefix: ${{ needs.prepare-workflow.outputs.cache-seed }}|3.10.13
      skip-code-coverage: true
      testing-releases: ${{ needs.prepare-workflow.outputs.testing-releases }}

  centos-7-pkg-tests:
    name: CentOS 7 Package Test
    if: ${{ fromJSON(needs.prepare-workflow.outputs.jobs)['test-pkg'] && fromJSON(needs.prepare-workflow.outputs.runners)['self-hosted'] }}
    needs:
      - prepare-workflow
      - build-pkgs-onedir
      - build-ci-deps
    uses: ./.github/workflows/test-packages-action-linux.yml
    with:
      distro-slug: centos-7
      nox-session: ci-test-onedir
      platform: linux
      arch: x86_64
      salt-version: "${{ needs.prepare-workflow.outputs.salt-version }}"
      pkg-type: rpm
      nox-version: 2022.8.7
      python-version: "3.10"
      cache-prefix: ${{ needs.prepare-workflow.outputs.cache-seed }}|3.10.13
      skip-code-coverage: true
      testing-releases: ${{ needs.prepare-workflow.outputs.testing-releases }}

  debian-10-pkg-tests:
    name: Debian 10 Package Test
    if: ${{ fromJSON(needs.prepare-workflow.outputs.jobs)['test-pkg'] && fromJSON(needs.prepare-workflow.outputs.runners)['self-hosted'] }}
    needs:
      - prepare-workflow
      - build-pkgs-onedir
      - build-ci-deps
    uses: ./.github/workflows/test-packages-action-linux.yml
    with:
      distro-slug: debian-10
      nox-session: ci-test-onedir
      platform: linux
      arch: x86_64
      salt-version: "${{ needs.prepare-workflow.outputs.salt-version }}"
      pkg-type: deb
      nox-version: 2022.8.7
      python-version: "3.10"
      cache-prefix: ${{ needs.prepare-workflow.outputs.cache-seed }}|3.10.13
      skip-code-coverage: true
      testing-releases: ${{ needs.prepare-workflow.outputs.testing-releases }}

  debian-11-pkg-tests:
    name: Debian 11 Package Test
    if: ${{ fromJSON(needs.prepare-workflow.outputs.jobs)['test-pkg'] && fromJSON(needs.prepare-workflow.outputs.runners)['self-hosted'] }}
    needs:
      - prepare-workflow
      - build-pkgs-onedir
      - build-ci-deps
    uses: ./.github/workflows/test-packages-action-linux.yml
    with:
      distro-slug: debian-11
      nox-session: ci-test-onedir
      platform: linux
      arch: x86_64
      salt-version: "${{ needs.prepare-workflow.outputs.salt-version }}"
      pkg-type: deb
      nox-version: 2022.8.7
      python-version: "3.10"
      cache-prefix: ${{ needs.prepare-workflow.outputs.cache-seed }}|3.10.13
      skip-code-coverage: true
      testing-releases: ${{ needs.prepare-workflow.outputs.testing-releases }}

  debian-11-arm64-pkg-tests:
    name: Debian 11 Arm64 Package Test
    if: ${{ fromJSON(needs.prepare-workflow.outputs.jobs)['test-pkg'] && fromJSON(needs.prepare-workflow.outputs.runners)['self-hosted'] }}
    needs:
      - prepare-workflow
      - build-pkgs-onedir
      - build-ci-deps
    uses: ./.github/workflows/test-packages-action-linux.yml
    with:
      distro-slug: debian-11-arm64
      nox-session: ci-test-onedir
      platform: linux
      arch: arm64
      salt-version: "${{ needs.prepare-workflow.outputs.salt-version }}"
      pkg-type: deb
      nox-version: 2022.8.7
      python-version: "3.10"
      cache-prefix: ${{ needs.prepare-workflow.outputs.cache-seed }}|3.10.13
      skip-code-coverage: true
      testing-releases: ${{ needs.prepare-workflow.outputs.testing-releases }}

  debian-12-pkg-tests:
    name: Debian 12 Package Test
    if: ${{ fromJSON(needs.prepare-workflow.outputs.jobs)['test-pkg'] && fromJSON(needs.prepare-workflow.outputs.runners)['self-hosted'] }}
    needs:
      - prepare-workflow
      - build-pkgs-onedir
      - build-ci-deps
    uses: ./.github/workflows/test-packages-action-linux.yml
    with:
      distro-slug: debian-12
      nox-session: ci-test-onedir
      platform: linux
      arch: x86_64
      salt-version: "${{ needs.prepare-workflow.outputs.salt-version }}"
      pkg-type: deb
      nox-version: 2022.8.7
      python-version: "3.10"
      cache-prefix: ${{ needs.prepare-workflow.outputs.cache-seed }}|3.10.13
      skip-code-coverage: true
      testing-releases: ${{ needs.prepare-workflow.outputs.testing-releases }}

  debian-12-arm64-pkg-tests:
    name: Debian 12 Arm64 Package Test
    if: ${{ fromJSON(needs.prepare-workflow.outputs.jobs)['test-pkg'] && fromJSON(needs.prepare-workflow.outputs.runners)['self-hosted'] }}
    needs:
      - prepare-workflow
      - build-pkgs-onedir
      - build-ci-deps
    uses: ./.github/workflows/test-packages-action-linux.yml
    with:
      distro-slug: debian-12-arm64
      nox-session: ci-test-onedir
      platform: linux
      arch: arm64
      salt-version: "${{ needs.prepare-workflow.outputs.salt-version }}"
      pkg-type: deb
      nox-version: 2022.8.7
      python-version: "3.10"
      cache-prefix: ${{ needs.prepare-workflow.outputs.cache-seed }}|3.10.13
      skip-code-coverage: true
      testing-releases: ${{ needs.prepare-workflow.outputs.testing-releases }}

  photonos-4-pkg-tests:
    name: Photon OS 4 Package Test
    if: ${{ fromJSON(needs.prepare-workflow.outputs.jobs)['test-pkg'] && fromJSON(needs.prepare-workflow.outputs.runners)['self-hosted'] }}
    needs:
      - prepare-workflow
      - build-pkgs-onedir
      - build-ci-deps
    uses: ./.github/workflows/test-packages-action-linux.yml
    with:
      distro-slug: photonos-4
      nox-session: ci-test-onedir
      platform: linux
      arch: x86_64
      salt-version: "${{ needs.prepare-workflow.outputs.salt-version }}"
      pkg-type: rpm
      nox-version: 2022.8.7
      python-version: "3.10"
      cache-prefix: ${{ needs.prepare-workflow.outputs.cache-seed }}|3.10.13
      skip-code-coverage: true
      testing-releases: ${{ needs.prepare-workflow.outputs.testing-releases }}
      fips: true

  photonos-4-arm64-pkg-tests:
    name: Photon OS 4 Arm64 Package Test
    if: ${{ fromJSON(needs.prepare-workflow.outputs.jobs)['test-pkg'] && fromJSON(needs.prepare-workflow.outputs.runners)['self-hosted'] }}
    needs:
      - prepare-workflow
      - build-pkgs-onedir
      - build-ci-deps
    uses: ./.github/workflows/test-packages-action-linux.yml
    with:
      distro-slug: photonos-4-arm64
      nox-session: ci-test-onedir
      platform: linux
      arch: arm64
      salt-version: "${{ needs.prepare-workflow.outputs.salt-version }}"
      pkg-type: rpm
      nox-version: 2022.8.7
      python-version: "3.10"
      cache-prefix: ${{ needs.prepare-workflow.outputs.cache-seed }}|3.10.13
      skip-code-coverage: true
      testing-releases: ${{ needs.prepare-workflow.outputs.testing-releases }}
      fips: true

  photonos-5-pkg-tests:
    name: Photon OS 5 Package Test
    if: ${{ fromJSON(needs.prepare-workflow.outputs.jobs)['test-pkg'] && fromJSON(needs.prepare-workflow.outputs.runners)['self-hosted'] }}
    needs:
      - prepare-workflow
      - build-pkgs-onedir
      - build-ci-deps
    uses: ./.github/workflows/test-packages-action-linux.yml
    with:
      distro-slug: photonos-5
      nox-session: ci-test-onedir
      platform: linux
      arch: x86_64
      salt-version: "${{ needs.prepare-workflow.outputs.salt-version }}"
      pkg-type: rpm
      nox-version: 2022.8.7
      python-version: "3.10"
      cache-prefix: ${{ needs.prepare-workflow.outputs.cache-seed }}|3.10.13
      skip-code-coverage: true
      testing-releases: ${{ needs.prepare-workflow.outputs.testing-releases }}
      fips: true

  photonos-5-arm64-pkg-tests:
    name: Photon OS 5 Arm64 Package Test
    if: ${{ fromJSON(needs.prepare-workflow.outputs.jobs)['test-pkg'] && fromJSON(needs.prepare-workflow.outputs.runners)['self-hosted'] }}
    needs:
      - prepare-workflow
      - build-pkgs-onedir
      - build-ci-deps
    uses: ./.github/workflows/test-packages-action-linux.yml
    with:
      distro-slug: photonos-5-arm64
      nox-session: ci-test-onedir
      platform: linux
      arch: arm64
      salt-version: "${{ needs.prepare-workflow.outputs.salt-version }}"
      pkg-type: rpm
      nox-version: 2022.8.7
      python-version: "3.10"
      cache-prefix: ${{ needs.prepare-workflow.outputs.cache-seed }}|3.10.13
      skip-code-coverage: true
      testing-releases: ${{ needs.prepare-workflow.outputs.testing-releases }}
      fips: true

  ubuntu-2004-pkg-tests:
    name: Ubuntu 20.04 Package Test
    if: ${{ fromJSON(needs.prepare-workflow.outputs.jobs)['test-pkg'] && fromJSON(needs.prepare-workflow.outputs.runners)['self-hosted'] }}
    needs:
      - prepare-workflow
      - build-pkgs-onedir
      - build-ci-deps
    uses: ./.github/workflows/test-packages-action-linux.yml
    with:
      distro-slug: ubuntu-20.04
      nox-session: ci-test-onedir
      platform: linux
      arch: x86_64
      salt-version: "${{ needs.prepare-workflow.outputs.salt-version }}"
      pkg-type: deb
      nox-version: 2022.8.7
      python-version: "3.10"
      cache-prefix: ${{ needs.prepare-workflow.outputs.cache-seed }}|3.10.13
      skip-code-coverage: true
      testing-releases: ${{ needs.prepare-workflow.outputs.testing-releases }}

  ubuntu-2004-arm64-pkg-tests:
    name: Ubuntu 20.04 Arm64 Package Test
    if: ${{ fromJSON(needs.prepare-workflow.outputs.jobs)['test-pkg'] && fromJSON(needs.prepare-workflow.outputs.runners)['self-hosted'] }}
    needs:
      - prepare-workflow
      - build-pkgs-onedir
      - build-ci-deps
    uses: ./.github/workflows/test-packages-action-linux.yml
    with:
      distro-slug: ubuntu-20.04-arm64
      nox-session: ci-test-onedir
      platform: linux
      arch: arm64
      salt-version: "${{ needs.prepare-workflow.outputs.salt-version }}"
      pkg-type: deb
      nox-version: 2022.8.7
      python-version: "3.10"
      cache-prefix: ${{ needs.prepare-workflow.outputs.cache-seed }}|3.10.13
      skip-code-coverage: true
      testing-releases: ${{ needs.prepare-workflow.outputs.testing-releases }}

  ubuntu-2204-pkg-tests:
    name: Ubuntu 22.04 Package Test
    if: ${{ fromJSON(needs.prepare-workflow.outputs.jobs)['test-pkg'] && fromJSON(needs.prepare-workflow.outputs.runners)['self-hosted'] }}
    needs:
      - prepare-workflow
      - build-pkgs-onedir
      - build-ci-deps
    uses: ./.github/workflows/test-packages-action-linux.yml
    with:
      distro-slug: ubuntu-22.04
      nox-session: ci-test-onedir
      platform: linux
      arch: x86_64
      salt-version: "${{ needs.prepare-workflow.outputs.salt-version }}"
      pkg-type: deb
      nox-version: 2022.8.7
      python-version: "3.10"
      cache-prefix: ${{ needs.prepare-workflow.outputs.cache-seed }}|3.10.13
      skip-code-coverage: true
      testing-releases: ${{ needs.prepare-workflow.outputs.testing-releases }}

  ubuntu-2204-arm64-pkg-tests:
    name: Ubuntu 22.04 Arm64 Package Test
    if: ${{ fromJSON(needs.prepare-workflow.outputs.jobs)['test-pkg'] && fromJSON(needs.prepare-workflow.outputs.runners)['self-hosted'] }}
    needs:
      - prepare-workflow
      - build-pkgs-onedir
      - build-ci-deps
    uses: ./.github/workflows/test-packages-action-linux.yml
    with:
      distro-slug: ubuntu-22.04-arm64
      nox-session: ci-test-onedir
      platform: linux
      arch: arm64
      salt-version: "${{ needs.prepare-workflow.outputs.salt-version }}"
      pkg-type: deb
      nox-version: 2022.8.7
      python-version: "3.10"
      cache-prefix: ${{ needs.prepare-workflow.outputs.cache-seed }}|3.10.13
      skip-code-coverage: true
      testing-releases: ${{ needs.prepare-workflow.outputs.testing-releases }}

  macos-12-pkg-tests:
    name: macOS 12 Package Test
    if: ${{ fromJSON(needs.prepare-workflow.outputs.jobs)['test-pkg'] && fromJSON(needs.prepare-workflow.outputs.runners)['github-hosted'] }}
    needs:
      - prepare-workflow
      - build-pkgs-onedir
      - build-ci-deps
    uses: ./.github/workflows/test-packages-action-macos.yml
    with:
      distro-slug: macos-12
      nox-session: ci-test-onedir
      platform: macos
      arch: x86_64
      salt-version: "${{ needs.prepare-workflow.outputs.salt-version }}"
      pkg-type: macos
      nox-version: 2022.8.7
      python-version: "3.10"
      cache-prefix: ${{ needs.prepare-workflow.outputs.cache-seed }}|3.10.13
      skip-code-coverage: true
      testing-releases: ${{ needs.prepare-workflow.outputs.testing-releases }}

  macos-13-pkg-tests:
    name: macOS 13 Package Test
    if: ${{ fromJSON(needs.prepare-workflow.outputs.jobs)['test-pkg'] && fromJSON(needs.prepare-workflow.outputs.runners)['github-hosted'] }}
    needs:
      - prepare-workflow
      - build-pkgs-onedir
      - build-ci-deps
    uses: ./.github/workflows/test-packages-action-macos.yml
    with:
      distro-slug: macos-13
      nox-session: ci-test-onedir
      platform: macos
      arch: x86_64
      salt-version: "${{ needs.prepare-workflow.outputs.salt-version }}"
      pkg-type: macos
      nox-version: 2022.8.7
      python-version: "3.10"
      cache-prefix: ${{ needs.prepare-workflow.outputs.cache-seed }}|3.10.13
      skip-code-coverage: true
      testing-releases: ${{ needs.prepare-workflow.outputs.testing-releases }}

  macos-13-xlarge-pkg-tests:
    name: macOS 13 Arm64 Package Test
    if: ${{ fromJSON(needs.prepare-workflow.outputs.jobs)['test-pkg'] && fromJSON(needs.prepare-workflow.outputs.runners)['github-hosted'] }}
    needs:
      - prepare-workflow
      - build-pkgs-onedir
      - build-ci-deps
    uses: ./.github/workflows/test-packages-action-macos.yml
    with:
      distro-slug: macos-13-xlarge
      nox-session: ci-test-onedir
      platform: macos
      arch: arm64
      salt-version: "${{ needs.prepare-workflow.outputs.salt-version }}"
      pkg-type: macos
      nox-version: 2022.8.7
      python-version: "3.10"
      cache-prefix: ${{ needs.prepare-workflow.outputs.cache-seed }}|3.10.13
      skip-code-coverage: true
      testing-releases: ${{ needs.prepare-workflow.outputs.testing-releases }}

  windows-2016-nsis-pkg-tests:
    name: Windows 2016 NSIS Package Test
    if: ${{ fromJSON(needs.prepare-workflow.outputs.jobs)['test-pkg'] && fromJSON(needs.prepare-workflow.outputs.runners)['self-hosted'] }}
    needs:
      - prepare-workflow
      - build-pkgs-onedir
      - build-ci-deps
    uses: ./.github/workflows/test-packages-action-windows.yml
    with:
      distro-slug: windows-2016
      nox-session: ci-test-onedir
      platform: windows
      arch: amd64
      salt-version: "${{ needs.prepare-workflow.outputs.salt-version }}"
      pkg-type: NSIS
      nox-version: 2022.8.7
      python-version: "3.10"
      cache-prefix: ${{ needs.prepare-workflow.outputs.cache-seed }}|3.10.13
      skip-code-coverage: true
      testing-releases: ${{ needs.prepare-workflow.outputs.testing-releases }}

  windows-2016-msi-pkg-tests:
    name: Windows 2016 MSI Package Test
    if: ${{ fromJSON(needs.prepare-workflow.outputs.jobs)['test-pkg'] && fromJSON(needs.prepare-workflow.outputs.runners)['self-hosted'] }}
    needs:
      - prepare-workflow
      - build-pkgs-onedir
      - build-ci-deps
    uses: ./.github/workflows/test-packages-action-windows.yml
    with:
      distro-slug: windows-2016
      nox-session: ci-test-onedir
      platform: windows
      arch: amd64
      salt-version: "${{ needs.prepare-workflow.outputs.salt-version }}"
      pkg-type: MSI
      nox-version: 2022.8.7
      python-version: "3.10"
      cache-prefix: ${{ needs.prepare-workflow.outputs.cache-seed }}|3.10.13
      skip-code-coverage: true
      testing-releases: ${{ needs.prepare-workflow.outputs.testing-releases }}

  windows-2019-nsis-pkg-tests:
    name: Windows 2019 NSIS Package Test
    if: ${{ fromJSON(needs.prepare-workflow.outputs.jobs)['test-pkg'] && fromJSON(needs.prepare-workflow.outputs.runners)['self-hosted'] }}
    needs:
      - prepare-workflow
      - build-pkgs-onedir
      - build-ci-deps
    uses: ./.github/workflows/test-packages-action-windows.yml
    with:
      distro-slug: windows-2019
      nox-session: ci-test-onedir
      platform: windows
      arch: amd64
      salt-version: "${{ needs.prepare-workflow.outputs.salt-version }}"
      pkg-type: NSIS
      nox-version: 2022.8.7
      python-version: "3.10"
      cache-prefix: ${{ needs.prepare-workflow.outputs.cache-seed }}|3.10.13
      skip-code-coverage: true
      testing-releases: ${{ needs.prepare-workflow.outputs.testing-releases }}

  windows-2019-msi-pkg-tests:
    name: Windows 2019 MSI Package Test
    if: ${{ fromJSON(needs.prepare-workflow.outputs.jobs)['test-pkg'] && fromJSON(needs.prepare-workflow.outputs.runners)['self-hosted'] }}
    needs:
      - prepare-workflow
      - build-pkgs-onedir
      - build-ci-deps
    uses: ./.github/workflows/test-packages-action-windows.yml
    with:
      distro-slug: windows-2019
      nox-session: ci-test-onedir
      platform: windows
      arch: amd64
      salt-version: "${{ needs.prepare-workflow.outputs.salt-version }}"
      pkg-type: MSI
      nox-version: 2022.8.7
      python-version: "3.10"
      cache-prefix: ${{ needs.prepare-workflow.outputs.cache-seed }}|3.10.13
      skip-code-coverage: true
      testing-releases: ${{ needs.prepare-workflow.outputs.testing-releases }}

  windows-2022-nsis-pkg-tests:
    name: Windows 2022 NSIS Package Test
    if: ${{ fromJSON(needs.prepare-workflow.outputs.jobs)['test-pkg'] && fromJSON(needs.prepare-workflow.outputs.runners)['self-hosted'] }}
    needs:
      - prepare-workflow
      - build-pkgs-onedir
      - build-ci-deps
    uses: ./.github/workflows/test-packages-action-windows.yml
    with:
      distro-slug: windows-2022
      nox-session: ci-test-onedir
      platform: windows
      arch: amd64
      salt-version: "${{ needs.prepare-workflow.outputs.salt-version }}"
      pkg-type: NSIS
      nox-version: 2022.8.7
      python-version: "3.10"
      cache-prefix: ${{ needs.prepare-workflow.outputs.cache-seed }}|3.10.13
      skip-code-coverage: true
      testing-releases: ${{ needs.prepare-workflow.outputs.testing-releases }}

  windows-2022-msi-pkg-tests:
    name: Windows 2022 MSI Package Test
    if: ${{ fromJSON(needs.prepare-workflow.outputs.jobs)['test-pkg'] && fromJSON(needs.prepare-workflow.outputs.runners)['self-hosted'] }}
    needs:
      - prepare-workflow
      - build-pkgs-onedir
      - build-ci-deps
    uses: ./.github/workflows/test-packages-action-windows.yml
    with:
      distro-slug: windows-2022
      nox-session: ci-test-onedir
      platform: windows
      arch: amd64
      salt-version: "${{ needs.prepare-workflow.outputs.salt-version }}"
      pkg-type: MSI
      nox-version: 2022.8.7
      python-version: "3.10"
      cache-prefix: ${{ needs.prepare-workflow.outputs.cache-seed }}|3.10.13
      skip-code-coverage: true
      testing-releases: ${{ needs.prepare-workflow.outputs.testing-releases }}

  windows-2016:
    name: Windows 2016 Test
    if: ${{ fromJSON(needs.prepare-workflow.outputs.jobs)['test'] && fromJSON(needs.prepare-workflow.outputs.runners)['self-hosted'] }}
    needs:
      - prepare-workflow
      - build-ci-deps
    uses: ./.github/workflows/test-action-windows.yml
    with:
      distro-slug: windows-2016
      nox-session: ci-test-onedir
      platform: windows
      arch: amd64
      nox-version: 2022.8.7
      gh-actions-python-version: "3.10"
      testrun: ${{ needs.prepare-workflow.outputs.testrun }}
      salt-version: "${{ needs.prepare-workflow.outputs.salt-version }}"
      cache-prefix: ${{ needs.prepare-workflow.outputs.cache-seed }}|3.10.13
      skip-code-coverage: true
      workflow-slug: staging
      timeout-minutes: ${{ fromJSON(needs.prepare-workflow.outputs.testrun)['type'] == 'full' && 210 || 360 }}

  windows-2019:
    name: Windows 2019 Test
    if: ${{ fromJSON(needs.prepare-workflow.outputs.jobs)['test'] && fromJSON(needs.prepare-workflow.outputs.runners)['self-hosted'] }}
    needs:
      - prepare-workflow
      - build-ci-deps
    uses: ./.github/workflows/test-action-windows.yml
    with:
      distro-slug: windows-2019
      nox-session: ci-test-onedir
      platform: windows
      arch: amd64
      nox-version: 2022.8.7
      gh-actions-python-version: "3.10"
      testrun: ${{ needs.prepare-workflow.outputs.testrun }}
      salt-version: "${{ needs.prepare-workflow.outputs.salt-version }}"
      cache-prefix: ${{ needs.prepare-workflow.outputs.cache-seed }}|3.10.13
      skip-code-coverage: true
      workflow-slug: staging
      timeout-minutes: ${{ fromJSON(needs.prepare-workflow.outputs.testrun)['type'] == 'full' && 210 || 360 }}

  windows-2022:
    name: Windows 2022 Test
    if: ${{ fromJSON(needs.prepare-workflow.outputs.jobs)['test'] && fromJSON(needs.prepare-workflow.outputs.runners)['self-hosted'] }}
    needs:
      - prepare-workflow
      - build-ci-deps
    uses: ./.github/workflows/test-action-windows.yml
    with:
      distro-slug: windows-2022
      nox-session: ci-test-onedir
      platform: windows
      arch: amd64
      nox-version: 2022.8.7
      gh-actions-python-version: "3.10"
      testrun: ${{ needs.prepare-workflow.outputs.testrun }}
      salt-version: "${{ needs.prepare-workflow.outputs.salt-version }}"
      cache-prefix: ${{ needs.prepare-workflow.outputs.cache-seed }}|3.10.13
      skip-code-coverage: true
      workflow-slug: staging
      timeout-minutes: ${{ fromJSON(needs.prepare-workflow.outputs.testrun)['type'] == 'full' && 210 || 360 }}

  macos-12:
    name: macOS 12 Test
    if: ${{ fromJSON(needs.prepare-workflow.outputs.jobs)['test'] && fromJSON(needs.prepare-workflow.outputs.runners)['github-hosted'] }}
    needs:
      - prepare-workflow
      - build-ci-deps
    uses: ./.github/workflows/test-action-macos.yml
    with:
      distro-slug: macos-12
      nox-session: ci-test-onedir
      platform: macos
      arch: x86_64
      nox-version: 2022.8.7
      gh-actions-python-version: "3.10"
      testrun: ${{ needs.prepare-workflow.outputs.testrun }}
      salt-version: "${{ needs.prepare-workflow.outputs.salt-version }}"
      cache-prefix: ${{ needs.prepare-workflow.outputs.cache-seed }}|3.10.13
      skip-code-coverage: true
      workflow-slug: staging
      timeout-minutes: ${{ fromJSON(needs.prepare-workflow.outputs.testrun)['type'] == 'full' && 180 || 360 }}

  macos-13:
    name: macOS 13 Test
    if: ${{ fromJSON(needs.prepare-workflow.outputs.jobs)['test'] && fromJSON(needs.prepare-workflow.outputs.runners)['github-hosted'] }}
    needs:
      - prepare-workflow
      - build-ci-deps
    uses: ./.github/workflows/test-action-macos.yml
    with:
      distro-slug: macos-13
      nox-session: ci-test-onedir
      platform: macos
      arch: x86_64
      nox-version: 2022.8.7
      gh-actions-python-version: "3.10"
      testrun: ${{ needs.prepare-workflow.outputs.testrun }}
      salt-version: "${{ needs.prepare-workflow.outputs.salt-version }}"
      cache-prefix: ${{ needs.prepare-workflow.outputs.cache-seed }}|3.10.13
      skip-code-coverage: true
      workflow-slug: staging
      timeout-minutes: ${{ fromJSON(needs.prepare-workflow.outputs.testrun)['type'] == 'full' && 180 || 360 }}

  macos-13-xlarge:
    name: macOS 13 Arm64 Test
    if: ${{ fromJSON(needs.prepare-workflow.outputs.jobs)['test'] && fromJSON(needs.prepare-workflow.outputs.runners)['github-hosted'] }}
    needs:
      - prepare-workflow
      - build-ci-deps
    uses: ./.github/workflows/test-action-macos.yml
    with:
      distro-slug: macos-13-xlarge
      nox-session: ci-test-onedir
      platform: macos
      arch: arm64
      nox-version: 2022.8.7
      gh-actions-python-version: "3.10"
      testrun: ${{ needs.prepare-workflow.outputs.testrun }}
      salt-version: "${{ needs.prepare-workflow.outputs.salt-version }}"
      cache-prefix: ${{ needs.prepare-workflow.outputs.cache-seed }}|3.10.13
      skip-code-coverage: true
      workflow-slug: staging
      timeout-minutes: ${{ fromJSON(needs.prepare-workflow.outputs.testrun)['type'] == 'full' && 180 || 360 }}

  almalinux-8:
    name: Alma Linux 8 Test
    if: ${{ fromJSON(needs.prepare-workflow.outputs.jobs)['test'] && fromJSON(needs.prepare-workflow.outputs.runners)['self-hosted'] }}
    needs:
      - prepare-workflow
      - build-ci-deps
    uses: ./.github/workflows/test-action-linux.yml
    with:
      distro-slug: almalinux-8
      nox-session: ci-test-onedir
      platform: linux
      arch: x86_64
      nox-version: 2022.8.7
      gh-actions-python-version: "3.10"
      testrun: ${{ needs.prepare-workflow.outputs.testrun }}
      salt-version: "${{ needs.prepare-workflow.outputs.salt-version }}"
      cache-prefix: ${{ needs.prepare-workflow.outputs.cache-seed }}|3.10.13
      skip-code-coverage: true
      workflow-slug: staging
      timeout-minutes: ${{ fromJSON(needs.prepare-workflow.outputs.testrun)['type'] == 'full' && 180 || 360 }}

  almalinux-8-arm64:
    name: Alma Linux 8 Arm64 Test
    if: ${{ fromJSON(needs.prepare-workflow.outputs.jobs)['test'] && fromJSON(needs.prepare-workflow.outputs.runners)['self-hosted'] }}
    needs:
      - prepare-workflow
      - build-ci-deps
    uses: ./.github/workflows/test-action-linux.yml
    with:
      distro-slug: almalinux-8-arm64
      nox-session: ci-test-onedir
      platform: linux
      arch: arm64
      nox-version: 2022.8.7
      gh-actions-python-version: "3.10"
      testrun: ${{ needs.prepare-workflow.outputs.testrun }}
      salt-version: "${{ needs.prepare-workflow.outputs.salt-version }}"
      cache-prefix: ${{ needs.prepare-workflow.outputs.cache-seed }}|3.10.13
      skip-code-coverage: true
      workflow-slug: staging
      timeout-minutes: ${{ fromJSON(needs.prepare-workflow.outputs.testrun)['type'] == 'full' && 180 || 360 }}

  almalinux-9:
    name: Alma Linux 9 Test
    if: ${{ fromJSON(needs.prepare-workflow.outputs.jobs)['test'] && fromJSON(needs.prepare-workflow.outputs.runners)['self-hosted'] }}
    needs:
      - prepare-workflow
      - build-ci-deps
    uses: ./.github/workflows/test-action-linux.yml
    with:
      distro-slug: almalinux-9
      nox-session: ci-test-onedir
      platform: linux
      arch: x86_64
      nox-version: 2022.8.7
      gh-actions-python-version: "3.10"
      testrun: ${{ needs.prepare-workflow.outputs.testrun }}
      salt-version: "${{ needs.prepare-workflow.outputs.salt-version }}"
      cache-prefix: ${{ needs.prepare-workflow.outputs.cache-seed }}|3.10.13
      skip-code-coverage: true
      workflow-slug: staging
      timeout-minutes: ${{ fromJSON(needs.prepare-workflow.outputs.testrun)['type'] == 'full' && 180 || 360 }}

  almalinux-9-arm64:
    name: Alma Linux 9 Arm64 Test
    if: ${{ fromJSON(needs.prepare-workflow.outputs.jobs)['test'] && fromJSON(needs.prepare-workflow.outputs.runners)['self-hosted'] }}
    needs:
      - prepare-workflow
      - build-ci-deps
    uses: ./.github/workflows/test-action-linux.yml
    with:
      distro-slug: almalinux-9-arm64
      nox-session: ci-test-onedir
      platform: linux
      arch: arm64
      nox-version: 2022.8.7
      gh-actions-python-version: "3.10"
      testrun: ${{ needs.prepare-workflow.outputs.testrun }}
      salt-version: "${{ needs.prepare-workflow.outputs.salt-version }}"
      cache-prefix: ${{ needs.prepare-workflow.outputs.cache-seed }}|3.10.13
      skip-code-coverage: true
      workflow-slug: staging
      timeout-minutes: ${{ fromJSON(needs.prepare-workflow.outputs.testrun)['type'] == 'full' && 180 || 360 }}

  amazonlinux-2:
    name: Amazon Linux 2 Test
    if: ${{ fromJSON(needs.prepare-workflow.outputs.jobs)['test'] && fromJSON(needs.prepare-workflow.outputs.runners)['self-hosted'] }}
    needs:
      - prepare-workflow
      - build-ci-deps
    uses: ./.github/workflows/test-action-linux.yml
    with:
      distro-slug: amazonlinux-2
      nox-session: ci-test-onedir
      platform: linux
      arch: x86_64
      nox-version: 2022.8.7
      gh-actions-python-version: "3.10"
      testrun: ${{ needs.prepare-workflow.outputs.testrun }}
      salt-version: "${{ needs.prepare-workflow.outputs.salt-version }}"
      cache-prefix: ${{ needs.prepare-workflow.outputs.cache-seed }}|3.10.13
      skip-code-coverage: true
      workflow-slug: staging
      timeout-minutes: ${{ fromJSON(needs.prepare-workflow.outputs.testrun)['type'] == 'full' && 180 || 360 }}

  amazonlinux-2-arm64:
    name: Amazon Linux 2 Arm64 Test
    if: ${{ fromJSON(needs.prepare-workflow.outputs.jobs)['test'] && fromJSON(needs.prepare-workflow.outputs.runners)['self-hosted'] }}
    needs:
      - prepare-workflow
      - build-ci-deps
    uses: ./.github/workflows/test-action-linux.yml
    with:
      distro-slug: amazonlinux-2-arm64
      nox-session: ci-test-onedir
      platform: linux
      arch: arm64
      nox-version: 2022.8.7
      gh-actions-python-version: "3.10"
      testrun: ${{ needs.prepare-workflow.outputs.testrun }}
      salt-version: "${{ needs.prepare-workflow.outputs.salt-version }}"
      cache-prefix: ${{ needs.prepare-workflow.outputs.cache-seed }}|3.10.13
      skip-code-coverage: true
      workflow-slug: staging
      timeout-minutes: ${{ fromJSON(needs.prepare-workflow.outputs.testrun)['type'] == 'full' && 180 || 360 }}

  amazonlinux-2023:
    name: Amazon Linux 2023 Test
    if: ${{ fromJSON(needs.prepare-workflow.outputs.jobs)['test'] && fromJSON(needs.prepare-workflow.outputs.runners)['self-hosted'] }}
    needs:
      - prepare-workflow
      - build-ci-deps
    uses: ./.github/workflows/test-action-linux.yml
    with:
      distro-slug: amazonlinux-2023
      nox-session: ci-test-onedir
      platform: linux
      arch: x86_64
      nox-version: 2022.8.7
      gh-actions-python-version: "3.10"
      testrun: ${{ needs.prepare-workflow.outputs.testrun }}
      salt-version: "${{ needs.prepare-workflow.outputs.salt-version }}"
      cache-prefix: ${{ needs.prepare-workflow.outputs.cache-seed }}|3.10.13
      skip-code-coverage: true
      workflow-slug: staging
      timeout-minutes: ${{ fromJSON(needs.prepare-workflow.outputs.testrun)['type'] == 'full' && 180 || 360 }}

  amazonlinux-2023-arm64:
    name: Amazon Linux 2023 Arm64 Test
    if: ${{ fromJSON(needs.prepare-workflow.outputs.jobs)['test'] && fromJSON(needs.prepare-workflow.outputs.runners)['self-hosted'] }}
    needs:
      - prepare-workflow
      - build-ci-deps
    uses: ./.github/workflows/test-action-linux.yml
    with:
      distro-slug: amazonlinux-2023-arm64
      nox-session: ci-test-onedir
      platform: linux
      arch: arm64
      nox-version: 2022.8.7
      gh-actions-python-version: "3.10"
      testrun: ${{ needs.prepare-workflow.outputs.testrun }}
      salt-version: "${{ needs.prepare-workflow.outputs.salt-version }}"
      cache-prefix: ${{ needs.prepare-workflow.outputs.cache-seed }}|3.10.13
      skip-code-coverage: true
      workflow-slug: staging
      timeout-minutes: ${{ fromJSON(needs.prepare-workflow.outputs.testrun)['type'] == 'full' && 180 || 360 }}

  archlinux-lts:
    name: Arch Linux LTS Test
    if: ${{ fromJSON(needs.prepare-workflow.outputs.jobs)['test'] && fromJSON(needs.prepare-workflow.outputs.runners)['self-hosted'] }}
    needs:
      - prepare-workflow
      - build-ci-deps
    uses: ./.github/workflows/test-action-linux.yml
    with:
      distro-slug: archlinux-lts
      nox-session: ci-test-onedir
      platform: linux
      arch: x86_64
      nox-version: 2022.8.7
      gh-actions-python-version: "3.10"
      testrun: ${{ needs.prepare-workflow.outputs.testrun }}
      salt-version: "${{ needs.prepare-workflow.outputs.salt-version }}"
      cache-prefix: ${{ needs.prepare-workflow.outputs.cache-seed }}|3.10.13
      skip-code-coverage: true
      workflow-slug: staging
      timeout-minutes: ${{ fromJSON(needs.prepare-workflow.outputs.testrun)['type'] == 'full' && 180 || 360 }}

  centos-7:
    name: CentOS 7 Test
    if: ${{ fromJSON(needs.prepare-workflow.outputs.jobs)['test'] && fromJSON(needs.prepare-workflow.outputs.runners)['self-hosted'] }}
    needs:
      - prepare-workflow
      - build-ci-deps
    uses: ./.github/workflows/test-action-linux.yml
    with:
      distro-slug: centos-7
      nox-session: ci-test-onedir
      platform: linux
      arch: x86_64
      nox-version: 2022.8.7
      gh-actions-python-version: "3.10"
      testrun: ${{ needs.prepare-workflow.outputs.testrun }}
      salt-version: "${{ needs.prepare-workflow.outputs.salt-version }}"
      cache-prefix: ${{ needs.prepare-workflow.outputs.cache-seed }}|3.10.13
      skip-code-coverage: true
      workflow-slug: staging
      timeout-minutes: ${{ fromJSON(needs.prepare-workflow.outputs.testrun)['type'] == 'full' && 180 || 360 }}

  debian-10:
    name: Debian 10 Test
    if: ${{ fromJSON(needs.prepare-workflow.outputs.jobs)['test'] && fromJSON(needs.prepare-workflow.outputs.runners)['self-hosted'] }}
    needs:
      - prepare-workflow
      - build-ci-deps
    uses: ./.github/workflows/test-action-linux.yml
    with:
      distro-slug: debian-10
      nox-session: ci-test-onedir
      platform: linux
      arch: x86_64
      nox-version: 2022.8.7
      gh-actions-python-version: "3.10"
      testrun: ${{ needs.prepare-workflow.outputs.testrun }}
      salt-version: "${{ needs.prepare-workflow.outputs.salt-version }}"
      cache-prefix: ${{ needs.prepare-workflow.outputs.cache-seed }}|3.10.13
      skip-code-coverage: true
      workflow-slug: staging
      timeout-minutes: ${{ fromJSON(needs.prepare-workflow.outputs.testrun)['type'] == 'full' && 180 || 360 }}

  debian-11:
    name: Debian 11 Test
    if: ${{ fromJSON(needs.prepare-workflow.outputs.jobs)['test'] && fromJSON(needs.prepare-workflow.outputs.runners)['self-hosted'] }}
    needs:
      - prepare-workflow
      - build-ci-deps
    uses: ./.github/workflows/test-action-linux.yml
    with:
      distro-slug: debian-11
      nox-session: ci-test-onedir
      platform: linux
      arch: x86_64
      nox-version: 2022.8.7
      gh-actions-python-version: "3.10"
      testrun: ${{ needs.prepare-workflow.outputs.testrun }}
      salt-version: "${{ needs.prepare-workflow.outputs.salt-version }}"
      cache-prefix: ${{ needs.prepare-workflow.outputs.cache-seed }}|3.10.13
      skip-code-coverage: true
      workflow-slug: staging
      timeout-minutes: ${{ fromJSON(needs.prepare-workflow.outputs.testrun)['type'] == 'full' && 180 || 360 }}

  debian-11-arm64:
    name: Debian 11 Arm64 Test
    if: ${{ fromJSON(needs.prepare-workflow.outputs.jobs)['test'] && fromJSON(needs.prepare-workflow.outputs.runners)['self-hosted'] }}
    needs:
      - prepare-workflow
      - build-ci-deps
    uses: ./.github/workflows/test-action-linux.yml
    with:
      distro-slug: debian-11-arm64
      nox-session: ci-test-onedir
      platform: linux
      arch: arm64
      nox-version: 2022.8.7
      gh-actions-python-version: "3.10"
      testrun: ${{ needs.prepare-workflow.outputs.testrun }}
      salt-version: "${{ needs.prepare-workflow.outputs.salt-version }}"
      cache-prefix: ${{ needs.prepare-workflow.outputs.cache-seed }}|3.10.13
      skip-code-coverage: true
      workflow-slug: staging
      timeout-minutes: ${{ fromJSON(needs.prepare-workflow.outputs.testrun)['type'] == 'full' && 180 || 360 }}

  debian-12:
    name: Debian 12 Test
    if: ${{ fromJSON(needs.prepare-workflow.outputs.jobs)['test'] && fromJSON(needs.prepare-workflow.outputs.runners)['self-hosted'] }}
    needs:
      - prepare-workflow
      - build-ci-deps
    uses: ./.github/workflows/test-action-linux.yml
    with:
      distro-slug: debian-12
      nox-session: ci-test-onedir
      platform: linux
      arch: x86_64
      nox-version: 2022.8.7
      gh-actions-python-version: "3.10"
      testrun: ${{ needs.prepare-workflow.outputs.testrun }}
      salt-version: "${{ needs.prepare-workflow.outputs.salt-version }}"
      cache-prefix: ${{ needs.prepare-workflow.outputs.cache-seed }}|3.10.13
      skip-code-coverage: true
      workflow-slug: staging
      timeout-minutes: ${{ fromJSON(needs.prepare-workflow.outputs.testrun)['type'] == 'full' && 180 || 360 }}

  debian-12-arm64:
    name: Debian 12 Arm64 Test
    if: ${{ fromJSON(needs.prepare-workflow.outputs.jobs)['test'] && fromJSON(needs.prepare-workflow.outputs.runners)['self-hosted'] }}
    needs:
      - prepare-workflow
      - build-ci-deps
    uses: ./.github/workflows/test-action-linux.yml
    with:
      distro-slug: debian-12-arm64
      nox-session: ci-test-onedir
      platform: linux
      arch: arm64
      nox-version: 2022.8.7
      gh-actions-python-version: "3.10"
      testrun: ${{ needs.prepare-workflow.outputs.testrun }}
      salt-version: "${{ needs.prepare-workflow.outputs.salt-version }}"
      cache-prefix: ${{ needs.prepare-workflow.outputs.cache-seed }}|3.10.13
      skip-code-coverage: true
      workflow-slug: staging
      timeout-minutes: ${{ fromJSON(needs.prepare-workflow.outputs.testrun)['type'] == 'full' && 180 || 360 }}

  fedora-39:
    name: Fedora 39 Test
    if: ${{ fromJSON(needs.prepare-workflow.outputs.jobs)['test'] && fromJSON(needs.prepare-workflow.outputs.runners)['self-hosted'] }}
    needs:
      - prepare-workflow
      - build-ci-deps
    uses: ./.github/workflows/test-action-linux.yml
    with:
      distro-slug: fedora-39
      nox-session: ci-test-onedir
      platform: linux
      arch: x86_64
      nox-version: 2022.8.7
      gh-actions-python-version: "3.10"
      testrun: ${{ needs.prepare-workflow.outputs.testrun }}
      salt-version: "${{ needs.prepare-workflow.outputs.salt-version }}"
      cache-prefix: ${{ needs.prepare-workflow.outputs.cache-seed }}|3.10.13
      skip-code-coverage: true
      workflow-slug: staging
      timeout-minutes: ${{ fromJSON(needs.prepare-workflow.outputs.testrun)['type'] == 'full' && 180 || 360 }}

  opensuse-15:
    name: Opensuse 15 Test
    if: ${{ fromJSON(needs.prepare-workflow.outputs.jobs)['test'] && fromJSON(needs.prepare-workflow.outputs.runners)['self-hosted'] }}
    needs:
      - prepare-workflow
      - build-ci-deps
    uses: ./.github/workflows/test-action-linux.yml
    with:
      distro-slug: opensuse-15
      nox-session: ci-test-onedir
      platform: linux
      arch: x86_64
      nox-version: 2022.8.7
      gh-actions-python-version: "3.10"
      testrun: ${{ needs.prepare-workflow.outputs.testrun }}
      salt-version: "${{ needs.prepare-workflow.outputs.salt-version }}"
      cache-prefix: ${{ needs.prepare-workflow.outputs.cache-seed }}|3.10.13
      skip-code-coverage: true
      workflow-slug: staging
      timeout-minutes: ${{ fromJSON(needs.prepare-workflow.outputs.testrun)['type'] == 'full' && 180 || 360 }}

  photonos-4:
    name: Photon OS 4 Test
    if: ${{ fromJSON(needs.prepare-workflow.outputs.jobs)['test'] && fromJSON(needs.prepare-workflow.outputs.runners)['self-hosted'] }}
    needs:
      - prepare-workflow
      - build-ci-deps
    uses: ./.github/workflows/test-action-linux.yml
    with:
      distro-slug: photonos-4
      nox-session: ci-test-onedir
      platform: linux
      arch: x86_64
      nox-version: 2022.8.7
      gh-actions-python-version: "3.10"
      testrun: ${{ needs.prepare-workflow.outputs.testrun }}
      salt-version: "${{ needs.prepare-workflow.outputs.salt-version }}"
      cache-prefix: ${{ needs.prepare-workflow.outputs.cache-seed }}|3.10.13
      skip-code-coverage: true
      workflow-slug: staging
      timeout-minutes: ${{ fromJSON(needs.prepare-workflow.outputs.testrun)['type'] == 'full' && 180 || 360 }}
      fips: true

  photonos-4-arm64:
    name: Photon OS 4 Arm64 Test
    if: ${{ fromJSON(needs.prepare-workflow.outputs.jobs)['test'] && fromJSON(needs.prepare-workflow.outputs.runners)['self-hosted'] }}
    needs:
      - prepare-workflow
      - build-ci-deps
    uses: ./.github/workflows/test-action-linux.yml
    with:
      distro-slug: photonos-4-arm64
      nox-session: ci-test-onedir
      platform: linux
      arch: arm64
      nox-version: 2022.8.7
      gh-actions-python-version: "3.10"
      testrun: ${{ needs.prepare-workflow.outputs.testrun }}
      salt-version: "${{ needs.prepare-workflow.outputs.salt-version }}"
      cache-prefix: ${{ needs.prepare-workflow.outputs.cache-seed }}|3.10.13
      skip-code-coverage: true
      workflow-slug: staging
      timeout-minutes: ${{ fromJSON(needs.prepare-workflow.outputs.testrun)['type'] == 'full' && 180 || 360 }}
      fips: true

  photonos-5:
    name: Photon OS 5 Test
    if: ${{ fromJSON(needs.prepare-workflow.outputs.jobs)['test'] && fromJSON(needs.prepare-workflow.outputs.runners)['self-hosted'] }}
    needs:
      - prepare-workflow
      - build-ci-deps
    uses: ./.github/workflows/test-action-linux.yml
    with:
      distro-slug: photonos-5
      nox-session: ci-test-onedir
      platform: linux
      arch: x86_64
      nox-version: 2022.8.7
      gh-actions-python-version: "3.10"
      testrun: ${{ needs.prepare-workflow.outputs.testrun }}
      salt-version: "${{ needs.prepare-workflow.outputs.salt-version }}"
      cache-prefix: ${{ needs.prepare-workflow.outputs.cache-seed }}|3.10.13
      skip-code-coverage: true
      workflow-slug: staging
      timeout-minutes: ${{ fromJSON(needs.prepare-workflow.outputs.testrun)['type'] == 'full' && 180 || 360 }}
      fips: true

  photonos-5-arm64:
    name: Photon OS 5 Arm64 Test
    if: ${{ fromJSON(needs.prepare-workflow.outputs.jobs)['test'] && fromJSON(needs.prepare-workflow.outputs.runners)['self-hosted'] }}
    needs:
      - prepare-workflow
      - build-ci-deps
    uses: ./.github/workflows/test-action-linux.yml
    with:
      distro-slug: photonos-5-arm64
      nox-session: ci-test-onedir
      platform: linux
      arch: arm64
      nox-version: 2022.8.7
      gh-actions-python-version: "3.10"
      testrun: ${{ needs.prepare-workflow.outputs.testrun }}
      salt-version: "${{ needs.prepare-workflow.outputs.salt-version }}"
      cache-prefix: ${{ needs.prepare-workflow.outputs.cache-seed }}|3.10.13
      skip-code-coverage: true
      workflow-slug: staging
      timeout-minutes: ${{ fromJSON(needs.prepare-workflow.outputs.testrun)['type'] == 'full' && 180 || 360 }}
      fips: true

  ubuntu-2004:
    name: Ubuntu 20.04 Test
    if: ${{ fromJSON(needs.prepare-workflow.outputs.jobs)['test'] && fromJSON(needs.prepare-workflow.outputs.runners)['self-hosted'] }}
    needs:
      - prepare-workflow
      - build-ci-deps
    uses: ./.github/workflows/test-action-linux.yml
    with:
      distro-slug: ubuntu-20.04
      nox-session: ci-test-onedir
      platform: linux
      arch: x86_64
      nox-version: 2022.8.7
      gh-actions-python-version: "3.10"
      testrun: ${{ needs.prepare-workflow.outputs.testrun }}
      salt-version: "${{ needs.prepare-workflow.outputs.salt-version }}"
      cache-prefix: ${{ needs.prepare-workflow.outputs.cache-seed }}|3.10.13
      skip-code-coverage: true
      workflow-slug: staging
      timeout-minutes: ${{ fromJSON(needs.prepare-workflow.outputs.testrun)['type'] == 'full' && 180 || 360 }}

  ubuntu-2004-arm64:
    name: Ubuntu 20.04 Arm64 Test
    if: ${{ fromJSON(needs.prepare-workflow.outputs.jobs)['test'] && fromJSON(needs.prepare-workflow.outputs.runners)['self-hosted'] }}
    needs:
      - prepare-workflow
      - build-ci-deps
    uses: ./.github/workflows/test-action-linux.yml
    with:
      distro-slug: ubuntu-20.04-arm64
      nox-session: ci-test-onedir
      platform: linux
      arch: arm64
      nox-version: 2022.8.7
      gh-actions-python-version: "3.10"
      testrun: ${{ needs.prepare-workflow.outputs.testrun }}
      salt-version: "${{ needs.prepare-workflow.outputs.salt-version }}"
      cache-prefix: ${{ needs.prepare-workflow.outputs.cache-seed }}|3.10.13
      skip-code-coverage: true
      workflow-slug: staging
      timeout-minutes: ${{ fromJSON(needs.prepare-workflow.outputs.testrun)['type'] == 'full' && 180 || 360 }}

  ubuntu-2204:
    name: Ubuntu 22.04 Test
    if: ${{ fromJSON(needs.prepare-workflow.outputs.jobs)['test'] && fromJSON(needs.prepare-workflow.outputs.runners)['self-hosted'] }}
    needs:
      - prepare-workflow
      - build-ci-deps
    uses: ./.github/workflows/test-action-linux.yml
    with:
      distro-slug: ubuntu-22.04
      nox-session: ci-test-onedir
      platform: linux
      arch: x86_64
      nox-version: 2022.8.7
      gh-actions-python-version: "3.10"
      testrun: ${{ needs.prepare-workflow.outputs.testrun }}
      salt-version: "${{ needs.prepare-workflow.outputs.salt-version }}"
      cache-prefix: ${{ needs.prepare-workflow.outputs.cache-seed }}|3.10.13
      skip-code-coverage: true
      workflow-slug: staging
      timeout-minutes: ${{ fromJSON(needs.prepare-workflow.outputs.testrun)['type'] == 'full' && 180 || 360 }}

  ubuntu-2204-arm64:
    name: Ubuntu 22.04 Arm64 Test
    if: ${{ fromJSON(needs.prepare-workflow.outputs.jobs)['test'] && fromJSON(needs.prepare-workflow.outputs.runners)['self-hosted'] }}
    needs:
      - prepare-workflow
      - build-ci-deps
    uses: ./.github/workflows/test-action-linux.yml
    with:
      distro-slug: ubuntu-22.04-arm64
      nox-session: ci-test-onedir
      platform: linux
      arch: arm64
      nox-version: 2022.8.7
      gh-actions-python-version: "3.10"
      testrun: ${{ needs.prepare-workflow.outputs.testrun }}
      salt-version: "${{ needs.prepare-workflow.outputs.salt-version }}"
      cache-prefix: ${{ needs.prepare-workflow.outputs.cache-seed }}|3.10.13
      skip-code-coverage: true
      workflow-slug: staging
      timeout-minutes: ${{ fromJSON(needs.prepare-workflow.outputs.testrun)['type'] == 'full' && 180 || 360 }}

  build-src-repo:
    name: Build Repository
    environment: staging
    runs-on:
      - self-hosted
      - linux
      - repo-staging
    env:
      USE_S3_CACHE: 'true'
    needs:
      - prepare-workflow
      - build-source-tarball
    strategy:
      fail-fast: false
      matrix:
        pkg-type:
          - src

    steps:
      - uses: actions/checkout@v4

      - name: Setup Python Tools Scripts
        uses: ./.github/actions/setup-python-tools-scripts
        with:
          cache-prefix: ${{ needs.prepare-workflow.outputs.cache-seed }}

      - name: Get Salt Project GitHub Actions Bot Environment
        run: |
          TOKEN=$(curl -sS -f -X PUT "http://169.254.169.254/latest/api/token" -H "X-aws-ec2-metadata-token-ttl-seconds: 30")
          SPB_ENVIRONMENT=$(curl -sS -f -H "X-aws-ec2-metadata-token: $TOKEN" http://169.254.169.254/latest/meta-data/tags/instance/spb:environment)
          echo "SPB_ENVIRONMENT=$SPB_ENVIRONMENT" >> "$GITHUB_ENV"

      - name: Download Source Tarball
        uses: actions/download-artifact@v4
        with:
          name: salt-${{ needs.prepare-workflow.outputs.salt-version }}.tar.gz
          path: artifacts/pkgs/incoming

      - name: Setup GnuPG
        run: |
          sudo install -d -m 0700 -o "$(id -u)" -g "$(id -g)" /run/gpg
          GNUPGHOME="$(mktemp -d -p /run/gpg)"
          echo "GNUPGHOME=${GNUPGHOME}" >> "$GITHUB_ENV"
          cat <<EOF > "${GNUPGHOME}/gpg.conf"
          batch
          no-tty
          pinentry-mode loopback
          EOF

      - name: Get Secrets
        env:
          SECRETS_KEY: ${{ secrets.SECRETS_KEY }}
        run: |
          SECRETS_KEY_FILE=$(mktemp /tmp/output.XXXXXXXXXX)
          echo "$SECRETS_KEY" > "$SECRETS_KEY_FILE"
          aws --region us-west-2 secretsmanager get-secret-value --secret-id /cmbu-saltstack/signing/repo-signing-keys-sha256-2023 \
            --query SecretString --output text | jq .default_key -r | base64 -d \
            | gpg --passphrase-file "${SECRETS_KEY_FILE}" -d - \
            | gpg --import -
          sync
          aws --region us-west-2 secretsmanager get-secret-value --secret-id /cmbu-saltstack/signing/repo-signing-keys-sha256-2023 \
            --query SecretString --output text| jq .default_passphrase -r | base64 -d \
            | gpg --passphrase-file "${SECRETS_KEY_FILE}" -o "${GNUPGHOME}/passphrase" -d -
          sync
          rm "$SECRETS_KEY_FILE"
          echo "passphrase-file ${GNUPGHOME}/passphrase" >> "${GNUPGHOME}/gpg.conf"

      - name: Create Repository Path
        run: |
          mkdir -p artifacts/pkgs/repo

      - name: Create Repository
        run: |
          tools pkg repo create src --key-id=64CBBC8173D76B3F  \
            --salt-version=${{ needs.prepare-workflow.outputs.salt-version }} \
            --incoming=artifacts/pkgs/incoming --repo-path=artifacts/pkgs/repo

      - name: Copy Files For Source Only Artifact Uploads
        run: |
          mkdir artifacts/src
          find artifacts/pkgs/repo -type f -print -exec cp {} artifacts/src \;

      - name: Upload Standalone Repository As An Artifact
        uses: actions/upload-artifact@v4
        with:
          name: salt-${{ needs.prepare-workflow.outputs.salt-version }}-staging-src-repo
          path: |
            artifacts/src/salt-${{ needs.prepare-workflow.outputs.salt-version }}.tar.gz
            artifacts/src/salt-${{ needs.prepare-workflow.outputs.salt-version }}.tar.gz.*
            artifacts/src/*-GPG-*
          retention-days: 7
          if-no-files-found: error

      - name: Upload Repository As An Artifact
        uses: ./.github/actions/upload-artifact
        with:
          name: salt-${{ needs.prepare-workflow.outputs.salt-version }}-staging-repo
          path: artifacts/pkgs/repo/*
          retention-days: 7
          if-no-files-found: error
          archive-name: src-repo

  build-deb-repo:
    name: Build Repository
    environment: staging
    runs-on:
      - self-hosted
      - linux
      - repo-staging
    env:
      USE_S3_CACHE: 'true'
    needs:
      - prepare-workflow
      - build-pkgs-onedir
    strategy:
      fail-fast: false
      matrix:
        include:
          - pkg-type: deb
            distro: debian
            version: "10"
            arch: x86_64
          - pkg-type: deb
            distro: debian
            version: "10"
            arch: arm64
          - pkg-type: deb
            distro: debian
            version: "11"
            arch: x86_64
          - pkg-type: deb
            distro: debian
            version: "11"
            arch: arm64
          - pkg-type: deb
            distro: debian
            version: "12"
            arch: x86_64
          - pkg-type: deb
            distro: debian
            version: "12"
            arch: arm64
          - pkg-type: deb
            distro: ubuntu
            version: "20.04"
            arch: x86_64
          - pkg-type: deb
            distro: ubuntu
            version: "20.04"
            arch: arm64
          - pkg-type: deb
            distro: ubuntu
            version: "22.04"
            arch: x86_64
          - pkg-type: deb
            distro: ubuntu
            version: "22.04"
            arch: arm64
          - pkg-type: deb
            distro: ubuntu
            version: "23.04"
            arch: x86_64
          - pkg-type: deb
            distro: ubuntu
            version: "23.04"
            arch: arm64

    steps:
      - uses: actions/checkout@v4

      - name: Download System Dependencies
        run: |
          sudo apt update
          sudo apt install -y devscripts apt-utils

      - name: Setup Python Tools Scripts
        uses: ./.github/actions/setup-python-tools-scripts
        with:
          cache-prefix: ${{ needs.prepare-workflow.outputs.cache-seed }}

      - name: Get Salt Project GitHub Actions Bot Environment
        run: |
          TOKEN=$(curl -sS -f -X PUT "http://169.254.169.254/latest/api/token" -H "X-aws-ec2-metadata-token-ttl-seconds: 30")
          SPB_ENVIRONMENT=$(curl -sS -f -H "X-aws-ec2-metadata-token: $TOKEN" http://169.254.169.254/latest/meta-data/tags/instance/spb:environment)
          echo "SPB_ENVIRONMENT=$SPB_ENVIRONMENT" >> "$GITHUB_ENV"

      - name: Download DEB Packages
        uses: actions/download-artifact@v4
        with:
          name: salt-${{ needs.prepare-workflow.outputs.salt-version }}-${{ matrix.arch }}-deb
          path: artifacts/pkgs/incoming

      - name: Setup GnuPG
        run: |
          sudo install -d -m 0700 -o "$(id -u)" -g "$(id -g)" /run/gpg
          GNUPGHOME="$(mktemp -d -p /run/gpg)"
          echo "GNUPGHOME=${GNUPGHOME}" >> "$GITHUB_ENV"
          cat <<EOF > "${GNUPGHOME}/gpg.conf"
          batch
          no-tty
          pinentry-mode loopback
          EOF

      - name: Get Secrets
        env:
          SECRETS_KEY: ${{ secrets.SECRETS_KEY }}
        run: |
          SECRETS_KEY_FILE=$(mktemp /tmp/output.XXXXXXXXXX)
          echo "$SECRETS_KEY" > "$SECRETS_KEY_FILE"
          aws --region us-west-2 secretsmanager get-secret-value --secret-id /cmbu-saltstack/signing/repo-signing-keys-sha256-2023 \
            --query SecretString --output text | jq .default_key -r | base64 -d \
            | gpg --passphrase-file "${SECRETS_KEY_FILE}" -d - \
            | gpg --import -
          sync
          aws --region us-west-2 secretsmanager get-secret-value --secret-id /cmbu-saltstack/signing/repo-signing-keys-sha256-2023 \
            --query SecretString --output text| jq .default_passphrase -r | base64 -d \
            | gpg --passphrase-file "${SECRETS_KEY_FILE}" -o "${GNUPGHOME}/passphrase" -d -
          sync
          rm "$SECRETS_KEY_FILE"
          echo "passphrase-file ${GNUPGHOME}/passphrase" >> "${GNUPGHOME}/gpg.conf"

      - name: Create Repository Path
        run: |
          mkdir -p artifacts/pkgs/repo

      - name: Create Repository
        run: |
          tools pkg repo create deb --key-id=64CBBC8173D76B3F --distro-arch=${{ matrix.arch }}  \
            --salt-version=${{ needs.prepare-workflow.outputs.salt-version }} \
            --distro=${{ matrix.distro }} --distro-version=${{ matrix.version }} \
            --incoming=artifacts/pkgs/incoming --repo-path=artifacts/pkgs/repo

      - name: Upload Repository As An Artifact
        uses: ./.github/actions/upload-artifact
        with:
          name: salt-${{ needs.prepare-workflow.outputs.salt-version }}-staging-repo
          path: artifacts/pkgs/repo/*
          retention-days: 7
          if-no-files-found: error
          archive-name: ${{ matrix.distro }}-${{ matrix.version }}-${{ matrix.arch }}-repo

  build-rpm-repo:
    name: Build Repository
    environment: staging
    runs-on:
      - self-hosted
      - linux
      - repo-staging
    env:
      USE_S3_CACHE: 'true'
    needs:
      - prepare-workflow
      - build-pkgs-onedir
    strategy:
      fail-fast: false
      matrix:
        include:
          - pkg-type: rpm
            distro: amazon
            version: "2"
            arch: x86_64
          - pkg-type: rpm
            distro: amazon
            version: "2"
            arch: arm64
          - pkg-type: rpm
            distro: amazon
            version: "2"
            arch: aarch64
          - pkg-type: rpm
            distro: amazon
            version: "2023"
            arch: x86_64
          - pkg-type: rpm
            distro: amazon
            version: "2023"
            arch: arm64
          - pkg-type: rpm
            distro: amazon
            version: "2023"
            arch: aarch64
          - pkg-type: rpm
            distro: fedora
            version: "39"
            arch: x86_64
          - pkg-type: rpm
            distro: fedora
            version: "39"
            arch: arm64
          - pkg-type: rpm
            distro: fedora
            version: "39"
            arch: aarch64
          - pkg-type: rpm
            distro: photon
            version: "4"
            arch: x86_64
          - pkg-type: rpm
            distro: photon
            version: "4"
            arch: arm64
          - pkg-type: rpm
            distro: photon
            version: "4"
            arch: aarch64
          - pkg-type: rpm
            distro: photon
            version: "5"
            arch: x86_64
          - pkg-type: rpm
            distro: photon
            version: "5"
            arch: arm64
          - pkg-type: rpm
            distro: photon
            version: "5"
            arch: aarch64
          - pkg-type: rpm
            distro: redhat
            version: "7"
            arch: x86_64
          - pkg-type: rpm
            distro: redhat
            version: "7"
            arch: arm64
          - pkg-type: rpm
            distro: redhat
            version: "7"
            arch: aarch64
          - pkg-type: rpm
            distro: redhat
            version: "8"
            arch: x86_64
          - pkg-type: rpm
            distro: redhat
            version: "8"
            arch: arm64
          - pkg-type: rpm
            distro: redhat
            version: "8"
            arch: aarch64
          - pkg-type: rpm
            distro: redhat
            version: "9"
            arch: x86_64
          - pkg-type: rpm
            distro: redhat
            version: "9"
            arch: arm64
          - pkg-type: rpm
            distro: redhat
            version: "9"
            arch: aarch64

    steps:
      - uses: actions/checkout@v4

      - name: Download System Dependencies
        run: |
          sudo apt update
          sudo apt install -y rpm

      - name: Setup Python Tools Scripts
        uses: ./.github/actions/setup-python-tools-scripts
        with:
          cache-prefix: ${{ needs.prepare-workflow.outputs.cache-seed }}

      - name: Get Salt Project GitHub Actions Bot Environment
        run: |
          TOKEN=$(curl -sS -f -X PUT "http://169.254.169.254/latest/api/token" -H "X-aws-ec2-metadata-token-ttl-seconds: 30")
          SPB_ENVIRONMENT=$(curl -sS -f -H "X-aws-ec2-metadata-token: $TOKEN" http://169.254.169.254/latest/meta-data/tags/instance/spb:environment)
          echo "SPB_ENVIRONMENT=$SPB_ENVIRONMENT" >> "$GITHUB_ENV"

      - name: Download RPM Packages
        uses: actions/download-artifact@v4
        with:
          name: salt-${{ needs.prepare-workflow.outputs.salt-version }}-${{ matrix.arch == 'aarch64' && 'arm64' || matrix.arch }}-rpm
          path: artifacts/pkgs/incoming

      - name: Setup GnuPG
        run: |
          sudo install -d -m 0700 -o "$(id -u)" -g "$(id -g)" /run/gpg
          GNUPGHOME="$(mktemp -d -p /run/gpg)"
          echo "GNUPGHOME=${GNUPGHOME}" >> "$GITHUB_ENV"
          cat <<EOF > "${GNUPGHOME}/gpg.conf"
          batch
          no-tty
          pinentry-mode loopback
          EOF

      - name: Get Secrets
        env:
          SECRETS_KEY: ${{ secrets.SECRETS_KEY }}
        run: |
          SECRETS_KEY_FILE=$(mktemp /tmp/output.XXXXXXXXXX)
          echo "$SECRETS_KEY" > "$SECRETS_KEY_FILE"
          aws --region us-west-2 secretsmanager get-secret-value --secret-id /cmbu-saltstack/signing/repo-signing-keys-sha256-2023 \
            --query SecretString --output text | jq .default_key -r | base64 -d \
            | gpg --passphrase-file "${SECRETS_KEY_FILE}" -d - \
            | gpg --import -
          sync
          aws --region us-west-2 secretsmanager get-secret-value --secret-id /cmbu-saltstack/signing/repo-signing-keys-sha256-2023 \
            --query SecretString --output text| jq .default_passphrase -r | base64 -d \
            | gpg --passphrase-file "${SECRETS_KEY_FILE}" -o "${GNUPGHOME}/passphrase" -d -
          sync
          rm "$SECRETS_KEY_FILE"
          echo "passphrase-file ${GNUPGHOME}/passphrase" >> "${GNUPGHOME}/gpg.conf"

      - name: Create Repository Path
        run: |
          mkdir -p artifacts/pkgs/repo

      - name: Create Repository
        env:
          SALT_REPO_USER: ${{ secrets.SALT_REPO_USER }}
          SALT_REPO_PASS: ${{ secrets.SALT_REPO_PASS }}
          SALT_REPO_DOMAIN_RELEASE: ${{ vars.SALT_REPO_DOMAIN_RELEASE || 'repo.saltproject.io' }}
          SALT_REPO_DOMAIN_STAGING: ${{ vars.SALT_REPO_DOMAIN_STAGING || 'staging.repo.saltproject.io' }}
        run: |
          tools pkg repo create rpm --key-id=64CBBC8173D76B3F --distro-arch=${{ matrix.arch }}  \
            --salt-version=${{ needs.prepare-workflow.outputs.salt-version }} \
            --distro=${{ matrix.distro }} --distro-version=${{ matrix.version }} \
            --incoming=artifacts/pkgs/incoming --repo-path=artifacts/pkgs/repo

      - name: Upload Repository As An Artifact
        uses: ./.github/actions/upload-artifact
        with:
          name: salt-${{ needs.prepare-workflow.outputs.salt-version }}-staging-repo
          path: artifacts/pkgs/repo/*
          retention-days: 7
          if-no-files-found: error
          archive-name: ${{ matrix.distro }}-${{ matrix.version }}-${{ matrix.arch }}-repo

  build-windows-repo:
    name: Build Repository
    environment: staging
    runs-on:
      - self-hosted
      - linux
      - repo-staging
    env:
      USE_S3_CACHE: 'true'
    needs:
      - prepare-workflow
      - build-pkgs-onedir
    strategy:
      fail-fast: false
      matrix:
        pkg-type:
          - windows

    steps:
      - uses: actions/checkout@v4

      - name: Setup Python Tools Scripts
        uses: ./.github/actions/setup-python-tools-scripts
        with:
          cache-prefix: ${{ needs.prepare-workflow.outputs.cache-seed }}

      - name: Get Salt Project GitHub Actions Bot Environment
        run: |
          TOKEN=$(curl -sS -f -X PUT "http://169.254.169.254/latest/api/token" -H "X-aws-ec2-metadata-token-ttl-seconds: 30")
          SPB_ENVIRONMENT=$(curl -sS -f -H "X-aws-ec2-metadata-token: $TOKEN" http://169.254.169.254/latest/meta-data/tags/instance/spb:environment)
          echo "SPB_ENVIRONMENT=$SPB_ENVIRONMENT" >> "$GITHUB_ENV"

      - name: Download Windows NSIS x86 Packages
        uses: actions/download-artifact@v4
        with:
          name: salt-${{ needs.prepare-workflow.outputs.salt-version }}-x86-NSIS
          path: artifacts/pkgs/incoming

      - name: Download Windows MSI x86 Packages
        uses: actions/download-artifact@v4
        with:
          name: salt-${{ needs.prepare-workflow.outputs.salt-version }}-x86-MSI
          path: artifacts/pkgs/incoming

      - name: Download Windows NSIS amd64 Packages
        uses: actions/download-artifact@v4
        with:
          name: salt-${{ needs.prepare-workflow.outputs.salt-version }}-amd64-NSIS
          path: artifacts/pkgs/incoming

      - name: Download Windows MSI amd64 Packages
        uses: actions/download-artifact@v4
        with:
          name: salt-${{ needs.prepare-workflow.outputs.salt-version }}-amd64-MSI
          path: artifacts/pkgs/incoming

      - name: Setup GnuPG
        run: |
          sudo install -d -m 0700 -o "$(id -u)" -g "$(id -g)" /run/gpg
          GNUPGHOME="$(mktemp -d -p /run/gpg)"
          echo "GNUPGHOME=${GNUPGHOME}" >> "$GITHUB_ENV"
          cat <<EOF > "${GNUPGHOME}/gpg.conf"
          batch
          no-tty
          pinentry-mode loopback
          EOF

      - name: Get Secrets
        env:
          SECRETS_KEY: ${{ secrets.SECRETS_KEY }}
        run: |
          SECRETS_KEY_FILE=$(mktemp /tmp/output.XXXXXXXXXX)
          echo "$SECRETS_KEY" > "$SECRETS_KEY_FILE"
          aws --region us-west-2 secretsmanager get-secret-value --secret-id /cmbu-saltstack/signing/repo-signing-keys-sha256-2023 \
            --query SecretString --output text | jq .default_key -r | base64 -d \
            | gpg --passphrase-file "${SECRETS_KEY_FILE}" -d - \
            | gpg --import -
          sync
          aws --region us-west-2 secretsmanager get-secret-value --secret-id /cmbu-saltstack/signing/repo-signing-keys-sha256-2023 \
            --query SecretString --output text| jq .default_passphrase -r | base64 -d \
            | gpg --passphrase-file "${SECRETS_KEY_FILE}" -o "${GNUPGHOME}/passphrase" -d -
          sync
          rm "$SECRETS_KEY_FILE"
          echo "passphrase-file ${GNUPGHOME}/passphrase" >> "${GNUPGHOME}/gpg.conf"

      - name: Create Repository Path
        run: |
          mkdir -p artifacts/pkgs/repo

      - name: Create Repository
        run: |
          tools pkg repo create windows --key-id=64CBBC8173D76B3F  \
            --salt-version=${{ needs.prepare-workflow.outputs.salt-version }} \
            --incoming=artifacts/pkgs/incoming --repo-path=artifacts/pkgs/repo

      - name: Upload Repository As An Artifact
        uses: ./.github/actions/upload-artifact
        with:
          name: salt-${{ needs.prepare-workflow.outputs.salt-version }}-staging-repo
          path: artifacts/pkgs/repo/*
          retention-days: 7
          if-no-files-found: error
          archive-name: windows-repo

  build-macos-repo:
    name: Build Repository
    environment: staging
    runs-on:
      - self-hosted
      - linux
      - repo-staging
    env:
      USE_S3_CACHE: 'true'
    needs:
      - prepare-workflow
      - build-pkgs-onedir
    strategy:
      fail-fast: false
      matrix:
        pkg-type:
          - macos

    steps:
      - uses: actions/checkout@v4

      - name: Setup Python Tools Scripts
        uses: ./.github/actions/setup-python-tools-scripts
        with:
          cache-prefix: ${{ needs.prepare-workflow.outputs.cache-seed }}

      - name: Get Salt Project GitHub Actions Bot Environment
        run: |
          TOKEN=$(curl -sS -f -X PUT "http://169.254.169.254/latest/api/token" -H "X-aws-ec2-metadata-token-ttl-seconds: 30")
          SPB_ENVIRONMENT=$(curl -sS -f -H "X-aws-ec2-metadata-token: $TOKEN" http://169.254.169.254/latest/meta-data/tags/instance/spb:environment)
          echo "SPB_ENVIRONMENT=$SPB_ENVIRONMENT" >> "$GITHUB_ENV"

      - name: Download macOS x86_64 Packages
        uses: actions/download-artifact@v4
        with:
          name: salt-${{ needs.prepare-workflow.outputs.salt-version }}-x86_64-macos
          path: artifacts/pkgs/incoming

      - name: Download macOS Arch64 Packages
        uses: actions/download-artifact@v4
        with:
          name: salt-${{ needs.prepare-workflow.outputs.salt-version }}-arm64-macos
          path: artifacts/pkgs/incoming

      - name: Setup GnuPG
        run: |
          sudo install -d -m 0700 -o "$(id -u)" -g "$(id -g)" /run/gpg
          GNUPGHOME="$(mktemp -d -p /run/gpg)"
          echo "GNUPGHOME=${GNUPGHOME}" >> "$GITHUB_ENV"
          cat <<EOF > "${GNUPGHOME}/gpg.conf"
          batch
          no-tty
          pinentry-mode loopback
          EOF

      - name: Get Secrets
        env:
          SECRETS_KEY: ${{ secrets.SECRETS_KEY }}
        run: |
          SECRETS_KEY_FILE=$(mktemp /tmp/output.XXXXXXXXXX)
          echo "$SECRETS_KEY" > "$SECRETS_KEY_FILE"
          aws --region us-west-2 secretsmanager get-secret-value --secret-id /cmbu-saltstack/signing/repo-signing-keys-sha256-2023 \
            --query SecretString --output text | jq .default_key -r | base64 -d \
            | gpg --passphrase-file "${SECRETS_KEY_FILE}" -d - \
            | gpg --import -
          sync
          aws --region us-west-2 secretsmanager get-secret-value --secret-id /cmbu-saltstack/signing/repo-signing-keys-sha256-2023 \
            --query SecretString --output text| jq .default_passphrase -r | base64 -d \
            | gpg --passphrase-file "${SECRETS_KEY_FILE}" -o "${GNUPGHOME}/passphrase" -d -
          sync
          rm "$SECRETS_KEY_FILE"
          echo "passphrase-file ${GNUPGHOME}/passphrase" >> "${GNUPGHOME}/gpg.conf"

      - name: Create Repository Path
        run: |
          mkdir -p artifacts/pkgs/repo

      - name: Create Repository
        run: |
          tools pkg repo create macos --key-id=64CBBC8173D76B3F  \
            --salt-version=${{ needs.prepare-workflow.outputs.salt-version }} \
            --incoming=artifacts/pkgs/incoming --repo-path=artifacts/pkgs/repo

      - name: Upload Repository As An Artifact
        uses: ./.github/actions/upload-artifact
        with:
          name: salt-${{ needs.prepare-workflow.outputs.salt-version }}-staging-repo
          path: artifacts/pkgs/repo/*
          retention-days: 7
          if-no-files-found: error
          archive-name: macos-repo

  build-onedir-repo:
    name: Build Repository
    environment: staging
    runs-on:
      - self-hosted
      - linux
      - repo-staging
    env:
      USE_S3_CACHE: 'true'
    needs:
      - prepare-workflow
      - build-salt-onedir
    strategy:
      fail-fast: false
      matrix:
        pkg-type:
          - onedir

    steps:
      - uses: actions/checkout@v4

      - name: Setup Python Tools Scripts
        uses: ./.github/actions/setup-python-tools-scripts
        with:
          cache-prefix: ${{ needs.prepare-workflow.outputs.cache-seed }}

      - name: Get Salt Project GitHub Actions Bot Environment
        run: |
          TOKEN=$(curl -sS -f -X PUT "http://169.254.169.254/latest/api/token" -H "X-aws-ec2-metadata-token-ttl-seconds: 30")
          SPB_ENVIRONMENT=$(curl -sS -f -H "X-aws-ec2-metadata-token: $TOKEN" http://169.254.169.254/latest/meta-data/tags/instance/spb:environment)
          echo "SPB_ENVIRONMENT=$SPB_ENVIRONMENT" >> "$GITHUB_ENV"

      - name: Download Linux x86_64 Onedir Archive
        uses: actions/download-artifact@v4
        with:
          name: salt-${{ needs.prepare-workflow.outputs.salt-version }}-onedir-linux-x86_64.tar.xz
          path: artifacts/pkgs/incoming

      - name: Download Linux arm64 Onedir Archive
        uses: actions/download-artifact@v4
        with:
          name: salt-${{ needs.prepare-workflow.outputs.salt-version }}-onedir-linux-arm64.tar.xz
          path: artifacts/pkgs/incoming

      - name: Download macOS x86_64 Onedir Archive
        uses: actions/download-artifact@v4
        with:
          name: salt-${{ needs.prepare-workflow.outputs.salt-version }}-onedir-macos-x86_64.tar.xz
          path: artifacts/pkgs/incoming

      - name: Download macOS arm64 Onedir Archive
        uses: actions/download-artifact@v4
        with:
          name: salt-${{ needs.prepare-workflow.outputs.salt-version }}-onedir-macos-arm64.tar.xz
          path: artifacts/pkgs/incoming

      - name: Download Windows amd64 Onedir Archive
        uses: actions/download-artifact@v4
        with:
          name: salt-${{ needs.prepare-workflow.outputs.salt-version }}-onedir-windows-amd64.tar.xz
          path: artifacts/pkgs/incoming

      - name: Download Windows amd64 Onedir Archive(zip)
        uses: actions/download-artifact@v4
        with:
          name: salt-${{ needs.prepare-workflow.outputs.salt-version }}-onedir-windows-amd64.zip
          path: artifacts/pkgs/incoming

      - name: Download Windows x86 Onedir Archive
        uses: actions/download-artifact@v4
        with:
          name: salt-${{ needs.prepare-workflow.outputs.salt-version }}-onedir-windows-x86.tar.xz
          path: artifacts/pkgs/incoming

      - name: Download Windows amd64 Onedir Archive(zip)
        uses: actions/download-artifact@v4
        with:
          name: salt-${{ needs.prepare-workflow.outputs.salt-version }}-onedir-windows-x86.zip
          path: artifacts/pkgs/incoming

      - name: Setup GnuPG
        run: |
          sudo install -d -m 0700 -o "$(id -u)" -g "$(id -g)" /run/gpg
          GNUPGHOME="$(mktemp -d -p /run/gpg)"
          echo "GNUPGHOME=${GNUPGHOME}" >> "$GITHUB_ENV"
          cat <<EOF > "${GNUPGHOME}/gpg.conf"
          batch
          no-tty
          pinentry-mode loopback
          EOF

      - name: Get Secrets
        env:
          SECRETS_KEY: ${{ secrets.SECRETS_KEY }}
        run: |
          SECRETS_KEY_FILE=$(mktemp /tmp/output.XXXXXXXXXX)
          echo "$SECRETS_KEY" > "$SECRETS_KEY_FILE"
          aws --region us-west-2 secretsmanager get-secret-value --secret-id /cmbu-saltstack/signing/repo-signing-keys-sha256-2023 \
            --query SecretString --output text | jq .default_key -r | base64 -d \
            | gpg --passphrase-file "${SECRETS_KEY_FILE}" -d - \
            | gpg --import -
          sync
          aws --region us-west-2 secretsmanager get-secret-value --secret-id /cmbu-saltstack/signing/repo-signing-keys-sha256-2023 \
            --query SecretString --output text| jq .default_passphrase -r | base64 -d \
            | gpg --passphrase-file "${SECRETS_KEY_FILE}" -o "${GNUPGHOME}/passphrase" -d -
          sync
          rm "$SECRETS_KEY_FILE"
          echo "passphrase-file ${GNUPGHOME}/passphrase" >> "${GNUPGHOME}/gpg.conf"

      - name: Create Repository Path
        run: |
          mkdir -p artifacts/pkgs/repo

      - name: Create Repository
        run: |
          tools pkg repo create onedir --key-id=64CBBC8173D76B3F  \
            --salt-version=${{ needs.prepare-workflow.outputs.salt-version }} \
            --incoming=artifacts/pkgs/incoming --repo-path=artifacts/pkgs/repo

      - name: Upload Repository As An Artifact
        uses: ./.github/actions/upload-artifact
        with:
          name: salt-${{ needs.prepare-workflow.outputs.salt-version }}-staging-repo
          path: artifacts/pkgs/repo/*
          retention-days: 7
          if-no-files-found: error
          archive-name: onedir-repo

  publish-repositories:
    name: Publish Repositories
    if: ${{ always() && ! failure() && ! cancelled() }}
    runs-on:
      - self-hosted
      - linux
      - repo-staging
    environment: staging
    needs:
      - prepare-workflow
      - build-src-repo
      - build-deb-repo
      - build-rpm-repo
      - build-windows-repo
      - build-macos-repo
      - build-onedir-repo

    steps:
      - uses: actions/checkout@v4

      - name: Get Salt Project GitHub Actions Bot Environment
        run: |
          TOKEN=$(curl -sS -f -X PUT "http://169.254.169.254/latest/api/token" -H "X-aws-ec2-metadata-token-ttl-seconds: 30")
          SPB_ENVIRONMENT=$(curl -sS -f -H "X-aws-ec2-metadata-token: $TOKEN" http://169.254.169.254/latest/meta-data/tags/instance/spb:environment)
          echo "SPB_ENVIRONMENT=$SPB_ENVIRONMENT" >> "$GITHUB_ENV"

      - name: Setup Python Tools Scripts
        uses: ./.github/actions/setup-python-tools-scripts
        with:
          cache-prefix: ${{ needs.prepare-workflow.outputs.cache-seed }}

      - name: Download Repository Artifact
        uses: actions/download-artifact@v3
        # This needs to be actions/download-artifact@v3 because we upload multiple artifacts
        # under the same name something that actions/upload-artifact@v4 does not do.
        with:
          name: salt-${{ needs.prepare-workflow.outputs.salt-version }}-staging-repo
          path: repo/

      - name: Decompress Repository Artifacts
        run: |
          find repo/ -type f -name '*.tar.gz' -print -exec tar xvf {} \;
          find repo/ -type f -name '*.tar.gz' -print -exec rm -f {} \;

      - name: Show Repository
        run: |
          tree -a artifacts/pkgs/repo/

      - name: Upload Repository Contents (staging)
        env:
          SALT_REPO_DOMAIN_RELEASE: ${{ vars.SALT_REPO_DOMAIN_RELEASE || 'repo.saltproject.io' }}
          SALT_REPO_DOMAIN_STAGING: ${{ vars.SALT_REPO_DOMAIN_STAGING || 'staging.repo.saltproject.io' }}
        run: |
          tools pkg repo publish staging --salt-version=${{ needs.prepare-workflow.outputs.salt-version }} artifacts/pkgs/repo/

  upload-release-artifacts:
    name: Upload Release Artifacts
    needs:
      - prepare-workflow
      - build-docs
      - build-src-repo
    environment: staging
    runs-on:
      - self-hosted
      - linux
      - repo-staging
    steps:
      - uses: actions/checkout@v4

      - name: Get Salt Project GitHub Actions Bot Environment
        run: |
          TOKEN=$(curl -sS -f -X PUT "http://169.254.169.254/latest/api/token" -H "X-aws-ec2-metadata-token-ttl-seconds: 30")
          SPB_ENVIRONMENT=$(curl -sS -f -H "X-aws-ec2-metadata-token: $TOKEN" http://169.254.169.254/latest/meta-data/tags/instance/spb:environment)
          echo "SPB_ENVIRONMENT=$SPB_ENVIRONMENT" >> "$GITHUB_ENV"

      - name: Setup Python Tools Scripts
        uses: ./.github/actions/setup-python-tools-scripts
        with:
          cache-prefix: ${{ needs.prepare-workflow.outputs.cache-seed }}

      - name: Download Release Patch
        uses: actions/download-artifact@v4
        with:
          name: salt-${{ needs.prepare-workflow.outputs.salt-version }}.patch
          path: artifacts/release

      - name: Download Source Repository
        uses: actions/download-artifact@v4
        with:
          name: salt-${{ needs.prepare-workflow.outputs.salt-version }}-staging-src-repo
          path: artifacts/release

      - name: Download Release Documentation (HTML)
        uses: actions/download-artifact@v4
        with:
          name: salt-${{ needs.prepare-workflow.outputs.salt-version }}-docs-html.tar.xz
          path: artifacts/release

      - name: Download Release Documentation (ePub)
        uses: actions/download-artifact@v4
        with:
          name: Salt-${{ needs.prepare-workflow.outputs.salt-version }}.epub
          path: artifacts/release

      - name: Show Release Artifacts
        run: |
          tree -a artifacts/release

      - name: Upload Release Artifacts
        run: |
          tools release upload-artifacts ${{ needs.prepare-workflow.outputs.salt-version }} artifacts/release

      - name: Upload PyPi Artifacts
        uses: actions/upload-artifact@v4
        with:
          name: pypi-artifacts
          path: |
            artifacts/release/salt-${{ needs.prepare-workflow.outputs.salt-version }}.tar.gz
            artifacts/release/salt-${{ needs.prepare-workflow.outputs.salt-version }}.tar.gz.asc
          retention-days: 7
          if-no-files-found: error

  pkg-download-tests:
    name: Package Downloads
    if: ${{ fromJSON(needs.prepare-workflow.outputs.jobs)['test-pkg-download'] && fromJSON(needs.prepare-workflow.outputs.runners)['self-hosted'] }}
    needs:
      - prepare-workflow
      - publish-repositories
      - build-ci-deps
      - build-salt-onedir
    uses: ./.github/workflows/test-package-downloads-action.yml
    with:
      nox-session: ci-test-onedir
      cache-prefix: ${{ needs.prepare-workflow.outputs.cache-seed }}|3.10.13
      salt-version: "${{ needs.prepare-workflow.outputs.salt-version }}"
      environment: staging
      nox-version: 2022.8.7
      python-version: "3.10"
      skip-code-coverage: true
      latest-release: "${{ needs.prepare-workflow.outputs.latest-release }}"
    secrets: inherit

  publish-pypi:
    name: Publish to PyPi(test)
    if: ${{ inputs.skip-test-pypi-publish != true && github.event.repository.fork != true }}
    needs:
      - prepare-workflow
      - upload-release-artifacts
      - build-ci-deps
      - windows-2016
      - windows-2019
      - windows-2022
      - macos-12
      - macos-13
      - macos-13-xlarge
      - almalinux-8
      - almalinux-8-arm64
      - almalinux-9
      - almalinux-9-arm64
      - amazonlinux-2
      - amazonlinux-2-arm64
      - amazonlinux-2023
      - amazonlinux-2023-arm64
      - archlinux-lts
      - centos-7
      - debian-10
      - debian-11
      - debian-11-arm64
      - debian-12
      - debian-12-arm64
      - fedora-39
      - opensuse-15
      - photonos-4
      - photonos-4-arm64
      - photonos-5
      - photonos-5-arm64
      - ubuntu-2004
      - ubuntu-2004-arm64
      - ubuntu-2204
      - ubuntu-2204-arm64
      - almalinux-8-pkg-tests
      - almalinux-8-arm64-pkg-tests
      - almalinux-9-pkg-tests
      - almalinux-9-arm64-pkg-tests
      - amazonlinux-2-pkg-tests
      - amazonlinux-2-arm64-pkg-tests
      - amazonlinux-2023-pkg-tests
      - amazonlinux-2023-arm64-pkg-tests
      - centos-7-pkg-tests
      - debian-10-pkg-tests
      - debian-11-pkg-tests
      - debian-11-arm64-pkg-tests
      - debian-12-pkg-tests
      - debian-12-arm64-pkg-tests
      - photonos-4-pkg-tests
      - photonos-4-arm64-pkg-tests
      - photonos-5-pkg-tests
      - photonos-5-arm64-pkg-tests
      - ubuntu-2004-pkg-tests
      - ubuntu-2004-arm64-pkg-tests
      - ubuntu-2204-pkg-tests
      - ubuntu-2204-arm64-pkg-tests
      - macos-12-pkg-tests
      - macos-13-pkg-tests
      - macos-13-xlarge-pkg-tests
      - windows-2016-nsis-pkg-tests
      - windows-2016-msi-pkg-tests
      - windows-2019-nsis-pkg-tests
      - windows-2019-msi-pkg-tests
      - windows-2022-nsis-pkg-tests
      - windows-2022-msi-pkg-tests
      - pkg-download-tests
    environment: staging
    runs-on:
      - self-hosted
      - linux
      - repo-staging
    steps:
      - uses: actions/checkout@v4

      - name: Setup Python Tools Scripts
        uses: ./.github/actions/setup-python-tools-scripts
        with:
          cache-prefix: ${{ needs.prepare-workflow.outputs.cache-seed }}

      - name: Setup GnuPG
        run: |
          sudo install -d -m 0700 -o "$(id -u)" -g "$(id -g)" /run/gpg
          GNUPGHOME="$(mktemp -d -p /run/gpg)"
          echo "GNUPGHOME=${GNUPGHOME}" >> "$GITHUB_ENV"
          cat <<EOF > "${GNUPGHOME}/gpg.conf"
          batch
          no-tty
          pinentry-mode loopback
          EOF

      - name: Get Secrets
        id: get-secrets
        env:
          SECRETS_KEY: ${{ secrets.SECRETS_KEY }}
        run: |
          SECRETS_KEY_FILE=$(mktemp /tmp/output.XXXXXXXXXX)
          echo "$SECRETS_KEY" > "$SECRETS_KEY_FILE"
          TWINE_PASSWORD=$(aws --region us-west-2 secretsmanager get-secret-value --secret-id /cmbu-saltstack/publishing/publish-test-pypi \
            --query SecretString --output text | jq .default_passphrase -r | base64 -d \
            | gpg --passphrase-file "$SECRETS_KEY_FILE" -d -)
          echo "::add-mask::$TWINE_PASSWORD"
          echo "twine-password=$TWINE_PASSWORD" >> "${GITHUB_OUTPUT}"

      - name: Download PyPi Artifacts
        uses: actions/download-artifact@v4
        with:
          name: pypi-artifacts
          path: artifacts/release

      - name: Publish to Test PyPi
        env:
          TWINE_PASSWORD: "${{ steps.get-secrets.outputs.twine-password }}"
        run: |
          tools pkg pypi-upload --test artifacts/release/salt-${{ needs.prepare-workflow.outputs.salt-version }}.tar.gz

  set-pipeline-exit-status:
    # This step is just so we can make github require this step, to pass checks
    # on a pull request instead of requiring all
    name: Set the ${{ github.workflow }} Pipeline Exit Status
    if: always()
    runs-on: ubuntu-latest
    needs:
      - check-requirements
      - prepare-workflow
      - pre-commit
      - lint
      - build-docs
      - build-deps-onedir
      - build-salt-onedir
      - build-pkgs-src
      - publish-repositories
      - upload-release-artifacts
      - pkg-download-tests
      - publish-pypi
    steps:
      - name: Get workflow information
        id: get-workflow-info
        uses: technote-space/workflow-conclusion-action@v3

      - name: Set Pipeline Exit Status
        shell: bash
        run: |
          if [ "${{ steps.get-workflow-info.outputs.conclusion }}" != "success" ]; then
            exit 1
          else
            exit 0
          fi

      - name: Done
        if: always()
        run:
          echo "All worflows finished"<|MERGE_RESOLUTION|>--- conflicted
+++ resolved
@@ -37,11 +37,7 @@
 
 env:
   COLUMNS: 190
-<<<<<<< HEAD
-  CACHE_SEED: SEED-4  # Bump the number to invalidate all caches
-=======
   CACHE_SEED: SEED-1  # Bump the number to invalidate all caches
->>>>>>> e0c876b9
   RELENV_DATA: "${{ github.workspace }}/.relenv"
   PIP_DISABLE_PIP_VERSION_CHECK: "1"
   RAISE_DEPRECATIONS_RUNTIME_ERRORS: "1"
