# Do not edit these workflows directly as the changes made will be overwritten.
# Instead, edit the template '.github/workflows/templates/nightly.yml.jinja'
---

name: Nightly
run-name: "Nightly (branch: ${{ github.ref_name }})"

on:
  workflow_dispatch:
    inputs:
      skip-salt-test-suite:
        type: boolean
        default: false
        description: Skip running the Salt test suite.
      skip-salt-pkg-test-suite:
        type: boolean
        default: false
        description: Skip running the Salt packages test suite.
  schedule:
    # https://docs.github.com/en/actions/using-workflows/workflow-syntax-for-github-actions#onschedule
    - cron: '0 1 * * *'  # Every day at 1AM

env:
  COLUMNS: 190
  CACHE_SEED: SEED-3  # Bump the number to invalidate all caches
  RELENV_DATA: "${{ github.workspace }}/.relenv"

permissions:
  contents: read  # for dorny/paths-filter to fetch a list of changed files
  pull-requests: read  # for dorny/paths-filter to read pull requests
  actions: write  # to trigger branch nightly builds

concurrency:
  group: ${{ github.workflow }}-${{ github.event_name }}-${{ github.repository }}-${{ github.head_ref || github.run_id }}
  cancel-in-progress: false

jobs:

  workflow-requirements:
    name: Check Workflow Requirements
    runs-on: ${{ github.event.repository.private && fromJSON('["self-hosted", "linux", "x86_64"]') || 'ubuntu-latest' }}
    outputs:
      requirements-met: ${{ steps.check-requirements.outputs.requirements-met }}
    steps:
      - name: Check Requirements
        id: check-requirements
        run: |
          if [ "${{ vars.RUN_SCHEDULED_BUILDS }}" = "1" ]; then
            MSG="Running workflow because RUN_SCHEDULED_BUILDS=1"
            echo "${MSG}"
            echo "${MSG}" >> "${GITHUB_STEP_SUMMARY}"
            echo "requirements-met=true" >> "${GITHUB_OUTPUT}"
          elif [ "${{ github.event.repository.fork }}" = "true" ]; then
            MSG="Not running workflow because ${{ github.repository }} is a fork"
            echo "${MSG}"
            echo "${MSG}" >> "${GITHUB_STEP_SUMMARY}"
            echo "requirements-met=false" >> "${GITHUB_OUTPUT}"
          else
            MSG="Running workflow because ${{ github.repository }} is not a fork"
            echo "${MSG}"
            echo "${MSG}" >> "${GITHUB_STEP_SUMMARY}"
            echo "requirements-met=true" >> "${GITHUB_OUTPUT}"
          fi

  trigger-branch-nightly-builds:
    name: Trigger Branch Workflows
    if: ${{ github.event_name == 'schedule' && fromJSON(needs.workflow-requirements.outputs.requirements-met) }}
    runs-on: ${{ github.event.repository.private && fromJSON('["self-hosted", "linux", "x86_64"]') || 'ubuntu-latest' }}
    needs:
      - workflow-requirements
    steps:
      - name: Trigger 3006.x branch
        env:
          GH_TOKEN: ${{ secrets.GITHUB_TOKEN }}
        run: |
          gh workflow run nightly.yml --repo ${{ github.repository }} --ref 3006.x

  prepare-workflow:
    name: Prepare Workflow Run
    runs-on: ${{ github.event.repository.private && fromJSON('["self-hosted", "linux", "x86_64"]') || 'ubuntu-latest' }}
    if: ${{ fromJSON(needs.workflow-requirements.outputs.requirements-met) }}
    needs:
      - workflow-requirements
    outputs:
      jobs: ${{ steps.define-jobs.outputs.jobs }}
      runners: ${{ steps.runner-types.outputs.runners }}
      changed-files: ${{ steps.process-changed-files.outputs.changed-files }}
      pull-labels: ${{ steps.get-pull-labels.outputs.labels }}
      testrun: ${{ steps.define-testrun.outputs.testrun }}
      salt-version: ${{ steps.setup-salt-version.outputs.salt-version }}
      cache-seed: ${{ steps.set-cache-seed.outputs.cache-seed }}
      latest-release: ${{ steps.get-salt-releases.outputs.latest-release }}
      releases: ${{ steps.get-salt-releases.outputs.releases }}
      testing-releases: ${{ steps.get-testing-releases.outputs.testing-releases }}
    steps:
      - uses: actions/checkout@v3
        with:
          fetch-depth: 0  # Full clone to also get the tags to get the right salt version

      - name: Get Changed Files
        if: ${{ github.event_name == 'pull_request'}}
        id: changed-files
        uses: dorny/paths-filter@v2
        with:
          token: ${{ github.token }}
          list-files: json
          filters: |
            repo:
              - added|modified:
                - '**'
            doc-requirements:
              - added|modified: &doc_requirements
                - requirements/static/ci/py3.*/docs.txt
            lint-requirements:
              - added|modified: &lint_requirements
                - requirements/static/ci/py3.*/lint.txt
            pkg_requirements:
              - added|modified: &pkg_requirements
                - requirements/static/pkg/py3.*/darwin.txt
                - requirements/static/pkg/py3.*/linux.txt
                - requirements/static/pkg/py3.*/freebsd.txt
                - requirements/static/pkg/py3.*/windows.txt
            test_requirements:
              - added|modified: &test_requirements
                - requirements/static/ci/py3.*/darwin.txt
                - requirements/static/ci/py3.*/linux.txt
                - requirements/static/ci/py3.*/freebsd.txt
                - requirements/static/ci/py3.*/windows.txt
                - requirements/static/ci/py3.*/darwin-crypto.txt
                - requirements/static/ci/py3.*/linux-crypto.txt
                - requirements/static/ci/py3.*/freebsd-crypto.txt
                - requirements/static/ci/py3.*/windows-crypto.txt
            deleted:
              - deleted:
                - '**'
            docs:
              - added|modified:
                - doc/**
                - *doc_requirements
            workflows:
              - added|modified:
                - cicd/shared-gh-workflows-context.yml
                - .github/actions/**/action.yml
                - .github/workflows/*.yml
                - .github/workflows/templates/*.yml.jinja2
            salt:
              - added|modified: &salt_added_modified
                - setup.py
                - noxfile.py
                - salt/**/*.py
                - tasks/**/*.py
                - tools/**/*.py
            tests:
              - added|modified: &tests_added_modified
                - tests/**/*.py
            lint:
              - added|modified:
                - .pylintrc
                - *lint_requirements
            golden_images:
              - added|modified:
                - cicd/golden-images.json
            pkg_tests:
              - added|modified: &pkg_tests_added_modified
                - pkg/**
                - *pkg_requirements
                - *salt_added_modified
            testrun:
              - added|modified:
                - *pkg_requirements
                - *test_requirements
                - *salt_added_modified
                - *tests_added_modified
                - *pkg_tests_added_modified

      - name: Set up Python 3.10
        uses: actions/setup-python@v4
        with:
          python-version: "3.10"

      - name: Setup Python Tools Scripts
        uses: ./.github/actions/setup-python-tools-scripts

      - name: Pretty Print The GH Actions Event
        run:
          tools ci print-gh-event

      - name: Set Cache Seed Output
        id: set-cache-seed
        run: |
          tools ci define-cache-seed ${{ env.CACHE_SEED }}

      - name: Setup Salt Version
        id: setup-salt-version
        uses: ./.github/actions/setup-salt-version
        with:
          salt-version: ""
          validate-version: true

      - name: Get Pull Request Test Labels
        id: get-pull-labels
        if: ${{ github.event_name == 'pull_request'}}
        env:
            GITHUB_TOKEN: ${{ secrets.GITHUB_TOKEN }}
        run: |
          tools ci get-pr-test-labels --repository ${{ github.repository }}

      - name: Write Changed Files To A Local File
        run:
          echo '${{ toJSON(steps.changed-files.outputs) }}' > changed-files.json

      - name: Check Local Changed Files Contents
        if: ${{ github.event_name == 'pull_request' }}
        run:
          cat changed-files.json

      - name: Process Changed Files
        id: process-changed-files
        run: |
          tools ci process-changed-files ${{ github.event_name }} changed-files.json

      - name: Check Collected Changed Files
        if: ${{ github.event_name == 'pull_request' }}
        run: |
          echo '${{ steps.process-changed-files.outputs.changed-files }}' | jq -C '.'

      - name: Define Runner Types
        id: runner-types
        run: |
          tools ci runner-types ${{ github.event_name }}

      - name: Check Defined Runners
        run: |
          echo '${{ steps.runner-types.outputs.runners }}' | jq -C '.'

      - name: Define Jobs
        id: define-jobs
        run: |
          tools ci define-jobs${{ inputs.skip-salt-test-suite && ' --skip-tests' || '' }}${{ inputs.skip-salt-pkg-test-suite && ' --skip-pkg-tests' || '' }} ${{ github.event_name }} changed-files.json

      - name: Check Defined Jobs
        run: |
          echo '${{ steps.define-jobs.outputs.jobs }}' | jq -C '.'

      - name: Get Salt Releases
        id: get-salt-releases
        env:
          GITHUB_TOKEN: ${{ secrets.GITHUB_TOKEN }}
        run: |
          tools ci get-releases

      - name: Get Latest Salt Releases for Testing
        id: get-testing-releases
        env:
          GITHUB_TOKEN: ${{ secrets.GITHUB_TOKEN }}
        run: |
          tools ci get-testing-releases ${{ join(fromJSON(steps.get-salt-releases.outputs.releases), ' ') }} --salt-version ${{ steps.setup-salt-version.outputs.salt-version }}

      - name: Check Salt Releases
        run: |
          echo '${{ steps.get-salt-releases.outputs.latest-release }}' | jq -C '.'
          echo '${{ steps.get-salt-releases.outputs.releases }}' | jq -C '.'
          echo '${{ steps.get-testing-releases.outputs.testing-releases }}' | jq -C '.'

      - name: Define Testrun
        id: define-testrun
        run: |
          tools ci define-testrun ${{ github.event_name }} changed-files.json

      - name: Check Defined Test Run
        run: |
          echo '${{ steps.define-testrun.outputs.testrun }}' | jq -C '.'

      - name: Check Contents of generated testrun-changed-files.txt
        if: ${{ fromJSON(steps.define-testrun.outputs.testrun)['type'] != 'full' }}
        run: |
          cat testrun-changed-files.txt || true

      - name: Upload testrun-changed-files.txt
        if: ${{ fromJSON(steps.define-testrun.outputs.testrun)['type'] != 'full' }}
        uses: actions/upload-artifact@v3
        with:
          name: testrun-changed-files.txt
          path: testrun-changed-files.txt
  pre-commit:
    name: Pre-Commit
    if: ${{ fromJSON(needs.prepare-workflow.outputs.runners)['github-hosted'] }}
    uses: ./.github/workflows/pre-commit-action.yml
    needs:
      - prepare-workflow
    with:
      cache-seed: ${{ needs.prepare-workflow.outputs.cache-seed }}
      changed-files: ${{ needs.prepare-workflow.outputs.changed-files }}
      pre-commit-version: "3.0.4"

  lint:
    name: Lint
    if: ${{ fromJSON(needs.prepare-workflow.outputs.jobs)['lint'] && fromJSON(needs.prepare-workflow.outputs.runners)['github-hosted'] }}
    uses: ./.github/workflows/lint-action.yml
    needs:
      - prepare-workflow
    with:
      changed-files: ${{ needs.prepare-workflow.outputs.changed-files }}

  prepare-release:
    name: "Prepare Release: ${{ needs.prepare-workflow.outputs.salt-version }}"
    if: ${{ fromJSON(needs.prepare-workflow.outputs.jobs)['prepare-release'] && fromJSON(needs.prepare-workflow.outputs.runners)['github-hosted'] }}
    runs-on: ${{ github.event.repository.private && fromJSON('["self-hosted", "linux", "medium", "x86_64"]') || 'ubuntu-latest' }}
    needs:
      - prepare-workflow
    steps:
      - uses: actions/checkout@v3

      - name: Get Python Version
        id: get-python-version
        uses: ./.github/actions/get-python-version
        with:
          python-binary: python3

      - name: Setup Python Tools Scripts
        id: python-tools-scripts
        uses: ./.github/actions/setup-python-tools-scripts

      - name: Cache Python Tools Docs Virtualenv
        uses: actions/cache@v3
        with:
          path: .tools-venvs/docs
          key: ${{ needs.prepare-workflow.outputs.cache-seed }}|${{ github.workflow }}|${{ github.job }}|tools-venvs|${{ steps.python-tools-scripts.outputs.version }}|docs|${{ steps.get-python-version.outputs.version }}|${{ hashFiles('requirements/**/docs.txt') }}

      - name: Cache Python Tools Changelog Virtualenv
        uses: actions/cache@v3
        with:
          path: .tools-venvs/changelog
          key: ${{ needs.prepare-workflow.outputs.cache-seed }}|${{ github.workflow }}|${{ github.job }}|tools-venvs|${{ steps.python-tools-scripts.outputs.version }}|changelog|${{ steps.get-python-version.outputs.version }}|${{ hashFiles('requirements/**/changelog.txt') }}


      - name: Setup Salt Version
        id: setup-salt-version
        uses: ./.github/actions/setup-salt-version
        with:
          salt-version: "${{ needs.prepare-workflow.outputs.salt-version }}"

      - name: Update Debian changelog
        shell: bash
        if: ${{ startsWith(github.event.ref, 'refs/tags') == false }}
        run: |
          tools changelog update-deb --draft
          tools changelog update-deb

      - name: Update RPM changelog
        shell: bash
        if: ${{ startsWith(github.event.ref, 'refs/tags') == false }}
        run: |
          tools changelog update-rpm --draft
          tools changelog update-rpm

      - name: Update Release Notes
        shell: bash
        if: ${{ startsWith(github.event.ref, 'refs/tags') == false }}
        run: |
          if [ "${{ contains(fromJSON('["master"]'), github.ref_name) }}" == "true" ]; then
              tools changelog update-release-notes --draft --next-release
              tools changelog update-release-notes --next-release
          else
              tools changelog update-release-notes --draft
              tools changelog update-release-notes
          fi

      - name: Generate MAN Pages
        shell: bash
        if: ${{ startsWith(github.event.ref, 'refs/tags') == false }}
        env:
          LATEST_RELEASE: "${{ needs.prepare-workflow.outputs.salt-version }}"
          SALT_ON_SALTSTACK: "1"
        run: |
          tools docs man

      - name: Update Changelog
        shell: bash
        if: ${{ startsWith(github.event.ref, 'refs/tags') == false }}
        run: |
          tools changelog update-changelog-md --draft
          tools changelog update-changelog-md

      - name: Show Changes Diff
        shell: bash
        if: ${{ startsWith(github.event.ref, 'refs/tags') == false }}
        run: |
          git diff --color

      - name: Configure Git
        shell: bash
        if: ${{ startsWith(github.event.ref, 'refs/tags') == false }}
        run: |
          git config --global user.name "Salt Project Packaging"
          git config --global user.email saltproject-packaging@vmware.com

      - name: Setup Pre-Commit
        if: ${{ startsWith(github.event.ref, 'refs/tags') == false }}
        uses: ./.github/actions/setup-pre-commit
        with:
          version: "3.0.4"
          cache-seed: ${{ needs.prepare-workflow.outputs.cache-seed }}

      - name: Commit Changes
        shell: bash
        if: ${{ startsWith(github.event.ref, 'refs/tags') == false }}
        env:
          SKIP: lint-salt,lint-tests
        run: |
          # Run it twice so that pre-commit can fix anything that can be automatically fixed.
          git commit -am "Release v${{ needs.prepare-workflow.outputs.salt-version }}" || \
            git commit -am "Release v${{ needs.prepare-workflow.outputs.salt-version }}"

      - name: Create release changes patch
        shell: bash
        if: ${{ startsWith(github.event.ref, 'refs/tags') == false }}
        run: |
          git format-patch --keep-subject --binary --stdout HEAD^ > salt-${{ needs.prepare-workflow.outputs.salt-version }}.patch

      - name: Upload Changes Diff Artifact
        uses: actions/upload-artifact@v3
        if: ${{ startsWith(github.event.ref, 'refs/tags') == false }}
        with:
          name: salt-${{ needs.prepare-workflow.outputs.salt-version }}.patch
          path: salt-${{ needs.prepare-workflow.outputs.salt-version }}.patch
          retention-days: 7
          if-no-files-found: error

  build-docs:
    name: Documentation
    if: ${{ fromJSON(needs.prepare-workflow.outputs.jobs)['build-docs'] && fromJSON(needs.prepare-workflow.outputs.runners)['self-hosted'] }}
    needs:
      - prepare-workflow
      - build-source-tarball
    uses: ./.github/workflows/build-docs.yml
    with:
      cache-seed: ${{ needs.prepare-workflow.outputs.cache-seed }}
      salt-version: "${{ needs.prepare-workflow.outputs.salt-version }}"

  build-source-tarball:
    name: Build Source Tarball
    if: ${{ fromJSON(needs.prepare-workflow.outputs.jobs)['build-source-tarball'] && fromJSON(needs.prepare-workflow.outputs.runners)['github-hosted'] }}
    needs:
      - prepare-workflow
      - prepare-release
    runs-on: ${{ github.event.repository.private && fromJSON('["self-hosted", "linux", "medium", "x86_64"]') || 'ubuntu-latest' }}
    steps:
      - uses: actions/checkout@v3

      - name: Set up Python 3.10
        uses: actions/setup-python@v4
        with:
          python-version: "3.10"

      - name: Get Python Version
        id: get-python-version
        uses: ./.github/actions/get-python-version
        with:
          python-binary: python3

      - name: Setup Python Tools Scripts
        id: python-tools-scripts
        uses: ./.github/actions/setup-python-tools-scripts

      - name: Setup Salt Version
        id: setup-salt-version
        uses: ./.github/actions/setup-salt-version
        with:
          salt-version: "${{ needs.prepare-workflow.outputs.salt-version }}"

      - name: Cache Python Tools Build Virtualenv
        uses: actions/cache@v3
        with:
          path: .tools-venvs/build
          key: ${{ needs.prepare-workflow.outputs.cache-seed }}|${{ github.workflow }}|${{ github.job }}|tools-venvs|${{ steps.python-tools-scripts.outputs.version }}|build|${{ steps.get-python-version.outputs.version }}|${{ hashFiles('requirements/**/build.txt') }}

      - name: Build Source Tarball
        uses: ./.github/actions/build-source-tarball
        with:
          salt-version: "${{ needs.prepare-workflow.outputs.salt-version }}"

  build-deps-onedir:
    name: Build Dependencies Onedir
    if: ${{ fromJSON(needs.prepare-workflow.outputs.jobs)['build-deps-onedir'] && fromJSON(needs.prepare-workflow.outputs.runners)['self-hosted'] }}
    needs:
      - prepare-workflow
    uses: ./.github/workflows/build-deps-onedir.yml
    with:
      cache-seed: ${{ needs.prepare-workflow.outputs.cache-seed }}
      salt-version: "${{ needs.prepare-workflow.outputs.salt-version }}"
      self-hosted-runners: ${{ fromJSON(needs.prepare-workflow.outputs.runners)['self-hosted'] }}
      github-hosted-runners: ${{ fromJSON(needs.prepare-workflow.outputs.runners)['github-hosted'] }}
<<<<<<< HEAD
      relenv-version: "0.13.2"
=======
      relenv-version: "0.13.3"
>>>>>>> 8f750fa7
      python-version: "3.10.12"

  build-salt-onedir:
    name: Build Salt Onedir
    if: ${{ fromJSON(needs.prepare-workflow.outputs.jobs)['build-salt-onedir'] }}
    needs:
      - prepare-workflow
      - build-deps-onedir
      - build-source-tarball
    uses: ./.github/workflows/build-salt-onedir.yml
    with:
      cache-seed: ${{ needs.prepare-workflow.outputs.cache-seed }}
      salt-version: "${{ needs.prepare-workflow.outputs.salt-version }}"
      self-hosted-runners: ${{ fromJSON(needs.prepare-workflow.outputs.runners)['self-hosted'] }}
      github-hosted-runners: ${{ fromJSON(needs.prepare-workflow.outputs.runners)['github-hosted'] }}
<<<<<<< HEAD
      relenv-version: "0.13.2"
=======
      relenv-version: "0.13.3"
>>>>>>> 8f750fa7
      python-version: "3.10.12"

  build-rpm-pkgs:
    name: Build RPM Packages
    if: ${{ fromJSON(needs.prepare-workflow.outputs.jobs)['build-pkgs'] && fromJSON(needs.prepare-workflow.outputs.runners)['self-hosted'] }}
    needs:
      - prepare-workflow
      - build-salt-onedir
    uses: ./.github/workflows/build-rpm-packages.yml
    with:
      salt-version: "${{ needs.prepare-workflow.outputs.salt-version }}"
<<<<<<< HEAD
      relenv-version: "0.13.2"
=======
      relenv-version: "0.13.3"
>>>>>>> 8f750fa7
      python-version: "3.10.12"

  build-deb-pkgs:
    name: Build DEB Packages
    if: ${{ fromJSON(needs.prepare-workflow.outputs.jobs)['build-pkgs'] && fromJSON(needs.prepare-workflow.outputs.runners)['self-hosted'] }}
    needs:
      - prepare-workflow
      - build-salt-onedir
    uses: ./.github/workflows/build-deb-packages.yml
    with:
      salt-version: "${{ needs.prepare-workflow.outputs.salt-version }}"
<<<<<<< HEAD
      relenv-version: "0.13.2"
=======
      relenv-version: "0.13.3"
>>>>>>> 8f750fa7
      python-version: "3.10.12"

  build-windows-pkgs:
    name: Build Windows Packages
    if: ${{ fromJSON(needs.prepare-workflow.outputs.jobs)['build-pkgs'] && fromJSON(needs.prepare-workflow.outputs.runners)['github-hosted'] }}
    needs:
      - prepare-workflow
      - build-salt-onedir
    uses: ./.github/workflows/build-windows-packages.yml
    with:
      salt-version: "${{ needs.prepare-workflow.outputs.salt-version }}"
<<<<<<< HEAD
      relenv-version: "0.13.2"
=======
      relenv-version: "0.13.3"
>>>>>>> 8f750fa7
      python-version: "3.10.12"
      environment: nightly
      sign-packages: false
    secrets: inherit

  build-macos-pkgs:
    name: Build macOS Packages
    if: ${{ fromJSON(needs.prepare-workflow.outputs.jobs)['build-pkgs'] && fromJSON(needs.prepare-workflow.outputs.runners)['github-hosted'] }}
    needs:
      - prepare-workflow
      - build-salt-onedir
    uses: ./.github/workflows/build-macos-packages.yml
    with:
      salt-version: "${{ needs.prepare-workflow.outputs.salt-version }}"
<<<<<<< HEAD
      relenv-version: "0.13.2"
=======
      relenv-version: "0.13.3"
>>>>>>> 8f750fa7
      python-version: "3.10.12"
      environment: nightly
      sign-packages: true
    secrets: inherit

  amazonlinux-2-pkg-tests:
    name: Amazon Linux 2 Package Tests
    if: ${{ fromJSON(needs.prepare-workflow.outputs.jobs)['test-pkg'] && fromJSON(needs.prepare-workflow.outputs.runners)['self-hosted'] }}
    needs:
      - prepare-workflow
      - build-rpm-pkgs
    uses: ./.github/workflows/test-packages-action.yml
    with:
      distro-slug: amazonlinux-2
      platform: linux
      arch: x86_64
      salt-version: "${{ needs.prepare-workflow.outputs.salt-version }}"
      pkg-type: rpm
      cache-prefix: ${{ needs.prepare-workflow.outputs.cache-seed }}|3.10.12
      skip-code-coverage: false
      skip-junit-reports: false
      testing-releases: ${{ needs.prepare-workflow.outputs.testing-releases }}

  centos-7-pkg-tests:
    name: CentOS 7 Package Tests
    if: ${{ fromJSON(needs.prepare-workflow.outputs.jobs)['test-pkg'] && fromJSON(needs.prepare-workflow.outputs.runners)['self-hosted'] }}
    needs:
      - prepare-workflow
      - build-rpm-pkgs
    uses: ./.github/workflows/test-packages-action.yml
    with:
      distro-slug: centos-7
      platform: linux
      arch: x86_64
      salt-version: "${{ needs.prepare-workflow.outputs.salt-version }}"
      pkg-type: rpm
      cache-prefix: ${{ needs.prepare-workflow.outputs.cache-seed }}|3.10.12
      skip-code-coverage: false
      skip-junit-reports: false
      testing-releases: ${{ needs.prepare-workflow.outputs.testing-releases }}

  centosstream-8-pkg-tests:
    name: CentOS Stream 8 Package Tests
    if: ${{ fromJSON(needs.prepare-workflow.outputs.jobs)['test-pkg'] && fromJSON(needs.prepare-workflow.outputs.runners)['self-hosted'] }}
    needs:
      - prepare-workflow
      - build-rpm-pkgs
    uses: ./.github/workflows/test-packages-action.yml
    with:
      distro-slug: centosstream-8
      platform: linux
      arch: x86_64
      salt-version: "${{ needs.prepare-workflow.outputs.salt-version }}"
      pkg-type: rpm
      cache-prefix: ${{ needs.prepare-workflow.outputs.cache-seed }}|3.10.12
      skip-code-coverage: false
      skip-junit-reports: false
      testing-releases: ${{ needs.prepare-workflow.outputs.testing-releases }}

  centosstream-9-pkg-tests:
    name: CentOS Stream 9 Package Tests
    if: ${{ fromJSON(needs.prepare-workflow.outputs.jobs)['test-pkg'] && fromJSON(needs.prepare-workflow.outputs.runners)['self-hosted'] }}
    needs:
      - prepare-workflow
      - build-rpm-pkgs
    uses: ./.github/workflows/test-packages-action.yml
    with:
      distro-slug: centosstream-9
      platform: linux
      arch: x86_64
      salt-version: "${{ needs.prepare-workflow.outputs.salt-version }}"
      pkg-type: rpm
      cache-prefix: ${{ needs.prepare-workflow.outputs.cache-seed }}|3.10.12
      skip-code-coverage: false
      skip-junit-reports: false
      testing-releases: ${{ needs.prepare-workflow.outputs.testing-releases }}

  debian-10-pkg-tests:
    name: Debian 10 Package Tests
    if: ${{ fromJSON(needs.prepare-workflow.outputs.jobs)['test-pkg'] && fromJSON(needs.prepare-workflow.outputs.runners)['self-hosted'] }}
    needs:
      - prepare-workflow
      - build-deb-pkgs
    uses: ./.github/workflows/test-packages-action.yml
    with:
      distro-slug: debian-10
      platform: linux
      arch: x86_64
      salt-version: "${{ needs.prepare-workflow.outputs.salt-version }}"
      pkg-type: deb
      cache-prefix: ${{ needs.prepare-workflow.outputs.cache-seed }}|3.10.12
      skip-code-coverage: false
      skip-junit-reports: false
      testing-releases: ${{ needs.prepare-workflow.outputs.testing-releases }}

  debian-11-pkg-tests:
    name: Debian 11 Package Tests
    if: ${{ fromJSON(needs.prepare-workflow.outputs.jobs)['test-pkg'] && fromJSON(needs.prepare-workflow.outputs.runners)['self-hosted'] }}
    needs:
      - prepare-workflow
      - build-deb-pkgs
    uses: ./.github/workflows/test-packages-action.yml
    with:
      distro-slug: debian-11
      platform: linux
      arch: x86_64
      salt-version: "${{ needs.prepare-workflow.outputs.salt-version }}"
      pkg-type: deb
      cache-prefix: ${{ needs.prepare-workflow.outputs.cache-seed }}|3.10.12
      skip-code-coverage: false
      skip-junit-reports: false
      testing-releases: ${{ needs.prepare-workflow.outputs.testing-releases }}

  debian-11-arm64-pkg-tests:
    name: Debian 11 Arm64 Package Tests
    if: ${{ fromJSON(needs.prepare-workflow.outputs.jobs)['test-pkg'] && fromJSON(needs.prepare-workflow.outputs.runners)['self-hosted'] }}
    needs:
      - prepare-workflow
      - build-deb-pkgs
    uses: ./.github/workflows/test-packages-action.yml
    with:
      distro-slug: debian-11-arm64
      platform: linux
      arch: aarch64
      salt-version: "${{ needs.prepare-workflow.outputs.salt-version }}"
      pkg-type: deb
      cache-prefix: ${{ needs.prepare-workflow.outputs.cache-seed }}|3.10.12
      skip-code-coverage: false
      skip-junit-reports: false
      testing-releases: ${{ needs.prepare-workflow.outputs.testing-releases }}

  photonos-3-pkg-tests:
    name: Photon OS 3 Package Tests
    if: ${{ fromJSON(needs.prepare-workflow.outputs.jobs)['test-pkg'] && fromJSON(needs.prepare-workflow.outputs.runners)['self-hosted'] }}
    needs:
      - prepare-workflow
      - build-rpm-pkgs
    uses: ./.github/workflows/test-packages-action.yml
    with:
      distro-slug: photonos-3
      platform: linux
      arch: x86_64
      salt-version: "${{ needs.prepare-workflow.outputs.salt-version }}"
      pkg-type: rpm
      cache-prefix: ${{ needs.prepare-workflow.outputs.cache-seed }}|3.10.12
      skip-code-coverage: false
      skip-junit-reports: false
      testing-releases: ${{ needs.prepare-workflow.outputs.testing-releases }}

  photonos-4-pkg-tests:
    name: Photon OS 4 Package Tests
    if: ${{ fromJSON(needs.prepare-workflow.outputs.jobs)['test-pkg'] && fromJSON(needs.prepare-workflow.outputs.runners)['self-hosted'] }}
    needs:
      - prepare-workflow
      - build-rpm-pkgs
    uses: ./.github/workflows/test-packages-action.yml
    with:
      distro-slug: photonos-4
      platform: linux
      arch: x86_64
      salt-version: "${{ needs.prepare-workflow.outputs.salt-version }}"
      pkg-type: rpm
      cache-prefix: ${{ needs.prepare-workflow.outputs.cache-seed }}|3.10.12
      skip-code-coverage: false
      skip-junit-reports: false
      testing-releases: ${{ needs.prepare-workflow.outputs.testing-releases }}

  ubuntu-2004-pkg-tests:
    name: Ubuntu 20.04 Package Tests
    if: ${{ fromJSON(needs.prepare-workflow.outputs.jobs)['test-pkg'] && fromJSON(needs.prepare-workflow.outputs.runners)['self-hosted'] }}
    needs:
      - prepare-workflow
      - build-deb-pkgs
    uses: ./.github/workflows/test-packages-action.yml
    with:
      distro-slug: ubuntu-20.04
      platform: linux
      arch: x86_64
      salt-version: "${{ needs.prepare-workflow.outputs.salt-version }}"
      pkg-type: deb
      cache-prefix: ${{ needs.prepare-workflow.outputs.cache-seed }}|3.10.12
      skip-code-coverage: false
      skip-junit-reports: false
      testing-releases: ${{ needs.prepare-workflow.outputs.testing-releases }}

  ubuntu-2004-arm64-pkg-tests:
    name: Ubuntu 20.04 Arm64 Package Tests
    if: ${{ fromJSON(needs.prepare-workflow.outputs.jobs)['test-pkg'] && fromJSON(needs.prepare-workflow.outputs.runners)['self-hosted'] }}
    needs:
      - prepare-workflow
      - build-deb-pkgs
    uses: ./.github/workflows/test-packages-action.yml
    with:
      distro-slug: ubuntu-20.04-arm64
      platform: linux
      arch: aarch64
      salt-version: "${{ needs.prepare-workflow.outputs.salt-version }}"
      pkg-type: deb
      cache-prefix: ${{ needs.prepare-workflow.outputs.cache-seed }}|3.10.12
      skip-code-coverage: false
      skip-junit-reports: false
      testing-releases: ${{ needs.prepare-workflow.outputs.testing-releases }}

  ubuntu-2204-pkg-tests:
    name: Ubuntu 22.04 Package Tests
    if: ${{ fromJSON(needs.prepare-workflow.outputs.jobs)['test-pkg'] && fromJSON(needs.prepare-workflow.outputs.runners)['self-hosted'] }}
    needs:
      - prepare-workflow
      - build-deb-pkgs
    uses: ./.github/workflows/test-packages-action.yml
    with:
      distro-slug: ubuntu-22.04
      platform: linux
      arch: x86_64
      salt-version: "${{ needs.prepare-workflow.outputs.salt-version }}"
      pkg-type: deb
      cache-prefix: ${{ needs.prepare-workflow.outputs.cache-seed }}|3.10.12
      skip-code-coverage: false
      skip-junit-reports: false
      testing-releases: ${{ needs.prepare-workflow.outputs.testing-releases }}

  ubuntu-2204-arm64-pkg-tests:
    name: Ubuntu 22.04 Arm64 Package Tests
    if: ${{ fromJSON(needs.prepare-workflow.outputs.jobs)['test-pkg'] && fromJSON(needs.prepare-workflow.outputs.runners)['self-hosted'] }}
    needs:
      - prepare-workflow
      - build-deb-pkgs
    uses: ./.github/workflows/test-packages-action.yml
    with:
      distro-slug: ubuntu-22.04-arm64
      platform: linux
      arch: aarch64
      salt-version: "${{ needs.prepare-workflow.outputs.salt-version }}"
      pkg-type: deb
      cache-prefix: ${{ needs.prepare-workflow.outputs.cache-seed }}|3.10.12
      skip-code-coverage: false
      skip-junit-reports: false
      testing-releases: ${{ needs.prepare-workflow.outputs.testing-releases }}

  macos-12-pkg-tests:
    name: macOS 12 Package Tests
    if: ${{ fromJSON(needs.prepare-workflow.outputs.jobs)['test-pkg'] && fromJSON(needs.prepare-workflow.outputs.runners)['github-hosted'] }}
    needs:
      - prepare-workflow
      - build-macos-pkgs
    uses: ./.github/workflows/test-packages-action-macos.yml
    with:
      distro-slug: macos-12
      platform: darwin
      arch: x86_64
      salt-version: "${{ needs.prepare-workflow.outputs.salt-version }}"
      pkg-type: macos
      cache-prefix: ${{ needs.prepare-workflow.outputs.cache-seed }}|3.10.12
      skip-code-coverage: false
      skip-junit-reports: false
      testing-releases: ${{ needs.prepare-workflow.outputs.testing-releases }}

  windows-2016-nsis-pkg-tests:
    name: Windows 2016 NSIS Package Tests
    if: ${{ fromJSON(needs.prepare-workflow.outputs.jobs)['test-pkg'] && fromJSON(needs.prepare-workflow.outputs.runners)['self-hosted'] }}
    needs:
      - prepare-workflow
      - build-windows-pkgs
    uses: ./.github/workflows/test-packages-action.yml
    with:
      distro-slug: windows-2016
      platform: windows
      arch: amd64
      salt-version: "${{ needs.prepare-workflow.outputs.salt-version }}"
      pkg-type: NSIS
      cache-prefix: ${{ needs.prepare-workflow.outputs.cache-seed }}|3.10.12
      skip-code-coverage: false
      skip-junit-reports: false
      testing-releases: ${{ needs.prepare-workflow.outputs.testing-releases }}

  windows-2016-msi-pkg-tests:
    name: Windows 2016 MSI Package Tests
    if: ${{ fromJSON(needs.prepare-workflow.outputs.jobs)['test-pkg'] && fromJSON(needs.prepare-workflow.outputs.runners)['self-hosted'] }}
    needs:
      - prepare-workflow
      - build-windows-pkgs
    uses: ./.github/workflows/test-packages-action.yml
    with:
      distro-slug: windows-2016
      platform: windows
      arch: amd64
      salt-version: "${{ needs.prepare-workflow.outputs.salt-version }}"
      pkg-type: MSI
      cache-prefix: ${{ needs.prepare-workflow.outputs.cache-seed }}|3.10.12
      skip-code-coverage: false
      skip-junit-reports: false
      testing-releases: ${{ needs.prepare-workflow.outputs.testing-releases }}

  windows-2019-nsis-pkg-tests:
    name: Windows 2019 NSIS Package Tests
    if: ${{ fromJSON(needs.prepare-workflow.outputs.jobs)['test-pkg'] && fromJSON(needs.prepare-workflow.outputs.runners)['self-hosted'] }}
    needs:
      - prepare-workflow
      - build-windows-pkgs
    uses: ./.github/workflows/test-packages-action.yml
    with:
      distro-slug: windows-2019
      platform: windows
      arch: amd64
      salt-version: "${{ needs.prepare-workflow.outputs.salt-version }}"
      pkg-type: NSIS
      cache-prefix: ${{ needs.prepare-workflow.outputs.cache-seed }}|3.10.12
      skip-code-coverage: false
      skip-junit-reports: false
      testing-releases: ${{ needs.prepare-workflow.outputs.testing-releases }}

  windows-2019-msi-pkg-tests:
    name: Windows 2019 MSI Package Tests
    if: ${{ fromJSON(needs.prepare-workflow.outputs.jobs)['test-pkg'] && fromJSON(needs.prepare-workflow.outputs.runners)['self-hosted'] }}
    needs:
      - prepare-workflow
      - build-windows-pkgs
    uses: ./.github/workflows/test-packages-action.yml
    with:
      distro-slug: windows-2019
      platform: windows
      arch: amd64
      salt-version: "${{ needs.prepare-workflow.outputs.salt-version }}"
      pkg-type: MSI
      cache-prefix: ${{ needs.prepare-workflow.outputs.cache-seed }}|3.10.12
      skip-code-coverage: false
      skip-junit-reports: false
      testing-releases: ${{ needs.prepare-workflow.outputs.testing-releases }}

  windows-2022-nsis-pkg-tests:
    name: Windows 2022 NSIS Package Tests
    if: ${{ fromJSON(needs.prepare-workflow.outputs.jobs)['test-pkg'] && fromJSON(needs.prepare-workflow.outputs.runners)['self-hosted'] }}
    needs:
      - prepare-workflow
      - build-windows-pkgs
    uses: ./.github/workflows/test-packages-action.yml
    with:
      distro-slug: windows-2022
      platform: windows
      arch: amd64
      salt-version: "${{ needs.prepare-workflow.outputs.salt-version }}"
      pkg-type: NSIS
      cache-prefix: ${{ needs.prepare-workflow.outputs.cache-seed }}|3.10.12
      skip-code-coverage: false
      skip-junit-reports: false
      testing-releases: ${{ needs.prepare-workflow.outputs.testing-releases }}

  windows-2022-msi-pkg-tests:
    name: Windows 2022 MSI Package Tests
    if: ${{ fromJSON(needs.prepare-workflow.outputs.jobs)['test-pkg'] && fromJSON(needs.prepare-workflow.outputs.runners)['self-hosted'] }}
    needs:
      - prepare-workflow
      - build-windows-pkgs
    uses: ./.github/workflows/test-packages-action.yml
    with:
      distro-slug: windows-2022
      platform: windows
      arch: amd64
      salt-version: "${{ needs.prepare-workflow.outputs.salt-version }}"
      pkg-type: MSI
      cache-prefix: ${{ needs.prepare-workflow.outputs.cache-seed }}|3.10.12
      skip-code-coverage: false
      skip-junit-reports: false
      testing-releases: ${{ needs.prepare-workflow.outputs.testing-releases }}

  windows-2016:
    name: Windows 2016
    if: ${{ fromJSON(needs.prepare-workflow.outputs.jobs)['test'] && fromJSON(needs.prepare-workflow.outputs.runners)['self-hosted'] }}
    needs:
      - prepare-workflow
      - build-salt-onedir
    uses: ./.github/workflows/test-action.yml
    with:
      distro-slug: windows-2016
      nox-session: ci-test-onedir
      platform: windows
      arch: amd64
      testrun: ${{ needs.prepare-workflow.outputs.testrun }}
      salt-version: "${{ needs.prepare-workflow.outputs.salt-version }}"
      cache-prefix: ${{ needs.prepare-workflow.outputs.cache-seed }}|3.10.12
      skip-code-coverage: false
      skip-junit-reports: false

  windows-2019:
    name: Windows 2019
    if: ${{ fromJSON(needs.prepare-workflow.outputs.jobs)['test'] && fromJSON(needs.prepare-workflow.outputs.runners)['self-hosted'] }}
    needs:
      - prepare-workflow
      - build-salt-onedir
    uses: ./.github/workflows/test-action.yml
    with:
      distro-slug: windows-2019
      nox-session: ci-test-onedir
      platform: windows
      arch: amd64
      testrun: ${{ needs.prepare-workflow.outputs.testrun }}
      salt-version: "${{ needs.prepare-workflow.outputs.salt-version }}"
      cache-prefix: ${{ needs.prepare-workflow.outputs.cache-seed }}|3.10.12
      skip-code-coverage: false
      skip-junit-reports: false

  windows-2022:
    name: Windows 2022
    if: ${{ fromJSON(needs.prepare-workflow.outputs.jobs)['test'] && fromJSON(needs.prepare-workflow.outputs.runners)['self-hosted'] }}
    needs:
      - prepare-workflow
      - build-salt-onedir
    uses: ./.github/workflows/test-action.yml
    with:
      distro-slug: windows-2022
      nox-session: ci-test-onedir
      platform: windows
      arch: amd64
      testrun: ${{ needs.prepare-workflow.outputs.testrun }}
      salt-version: "${{ needs.prepare-workflow.outputs.salt-version }}"
      cache-prefix: ${{ needs.prepare-workflow.outputs.cache-seed }}|3.10.12
      skip-code-coverage: false
      skip-junit-reports: false

  macos-12:
    name: macOS 12
    if: ${{ fromJSON(needs.prepare-workflow.outputs.jobs)['test'] && fromJSON(needs.prepare-workflow.outputs.runners)['github-hosted'] }}
    needs:
      - prepare-workflow
      - build-salt-onedir
    uses: ./.github/workflows/test-action-macos.yml
    with:
      distro-slug: macos-12
      nox-session: ci-test-onedir
      platform: darwin
      arch: x86_64
      testrun: ${{ needs.prepare-workflow.outputs.testrun }}
      salt-version: "${{ needs.prepare-workflow.outputs.salt-version }}"
      cache-prefix: ${{ needs.prepare-workflow.outputs.cache-seed }}|3.10.12
      skip-code-coverage: false
      skip-junit-reports: false

  almalinux-8:
    name: Alma Linux 8
    if: ${{ fromJSON(needs.prepare-workflow.outputs.jobs)['test'] && fromJSON(needs.prepare-workflow.outputs.runners)['self-hosted'] }}
    needs:
      - prepare-workflow
      - build-salt-onedir
    uses: ./.github/workflows/test-action.yml
    with:
      distro-slug: almalinux-8
      nox-session: ci-test-onedir
      platform: linux
      arch: x86_64
      testrun: ${{ needs.prepare-workflow.outputs.testrun }}
      salt-version: "${{ needs.prepare-workflow.outputs.salt-version }}"
      cache-prefix: ${{ needs.prepare-workflow.outputs.cache-seed }}|3.10.12
      skip-code-coverage: false
      skip-junit-reports: false

  almalinux-9:
    name: Alma Linux 9
    if: ${{ fromJSON(needs.prepare-workflow.outputs.jobs)['test'] && fromJSON(needs.prepare-workflow.outputs.runners)['self-hosted'] }}
    needs:
      - prepare-workflow
      - build-salt-onedir
    uses: ./.github/workflows/test-action.yml
    with:
      distro-slug: almalinux-9
      nox-session: ci-test-onedir
      platform: linux
      arch: x86_64
      testrun: ${{ needs.prepare-workflow.outputs.testrun }}
      salt-version: "${{ needs.prepare-workflow.outputs.salt-version }}"
      cache-prefix: ${{ needs.prepare-workflow.outputs.cache-seed }}|3.10.12
      skip-code-coverage: false
      skip-junit-reports: false

  amazonlinux-2:
    name: Amazon Linux 2
    if: ${{ fromJSON(needs.prepare-workflow.outputs.jobs)['test'] && fromJSON(needs.prepare-workflow.outputs.runners)['self-hosted'] }}
    needs:
      - prepare-workflow
      - build-salt-onedir
    uses: ./.github/workflows/test-action.yml
    with:
      distro-slug: amazonlinux-2
      nox-session: ci-test-onedir
      platform: linux
      arch: x86_64
      testrun: ${{ needs.prepare-workflow.outputs.testrun }}
      salt-version: "${{ needs.prepare-workflow.outputs.salt-version }}"
      cache-prefix: ${{ needs.prepare-workflow.outputs.cache-seed }}|3.10.12
      skip-code-coverage: false
      skip-junit-reports: false

  archlinux-lts:
    name: Arch Linux LTS
    if: ${{ fromJSON(needs.prepare-workflow.outputs.jobs)['test'] && fromJSON(needs.prepare-workflow.outputs.runners)['self-hosted'] }}
    needs:
      - prepare-workflow
      - build-salt-onedir
    uses: ./.github/workflows/test-action.yml
    with:
      distro-slug: archlinux-lts
      nox-session: ci-test-onedir
      platform: linux
      arch: x86_64
      testrun: ${{ needs.prepare-workflow.outputs.testrun }}
      salt-version: "${{ needs.prepare-workflow.outputs.salt-version }}"
      cache-prefix: ${{ needs.prepare-workflow.outputs.cache-seed }}|3.10.12
      skip-code-coverage: false
      skip-junit-reports: false

  centos-7:
    name: CentOS 7
    if: ${{ fromJSON(needs.prepare-workflow.outputs.jobs)['test'] && fromJSON(needs.prepare-workflow.outputs.runners)['self-hosted'] }}
    needs:
      - prepare-workflow
      - build-salt-onedir
    uses: ./.github/workflows/test-action.yml
    with:
      distro-slug: centos-7
      nox-session: ci-test-onedir
      platform: linux
      arch: x86_64
      testrun: ${{ needs.prepare-workflow.outputs.testrun }}
      salt-version: "${{ needs.prepare-workflow.outputs.salt-version }}"
      cache-prefix: ${{ needs.prepare-workflow.outputs.cache-seed }}|3.10.12
      skip-code-coverage: false
      skip-junit-reports: false

  centosstream-8:
    name: CentOS Stream 8
    if: ${{ fromJSON(needs.prepare-workflow.outputs.jobs)['test'] && fromJSON(needs.prepare-workflow.outputs.runners)['self-hosted'] }}
    needs:
      - prepare-workflow
      - build-salt-onedir
    uses: ./.github/workflows/test-action.yml
    with:
      distro-slug: centosstream-8
      nox-session: ci-test-onedir
      platform: linux
      arch: x86_64
      testrun: ${{ needs.prepare-workflow.outputs.testrun }}
      salt-version: "${{ needs.prepare-workflow.outputs.salt-version }}"
      cache-prefix: ${{ needs.prepare-workflow.outputs.cache-seed }}|3.10.12
      skip-code-coverage: false
      skip-junit-reports: false

  centosstream-9:
    name: CentOS Stream 9
    if: ${{ fromJSON(needs.prepare-workflow.outputs.jobs)['test'] && fromJSON(needs.prepare-workflow.outputs.runners)['self-hosted'] }}
    needs:
      - prepare-workflow
      - build-salt-onedir
    uses: ./.github/workflows/test-action.yml
    with:
      distro-slug: centosstream-9
      nox-session: ci-test-onedir
      platform: linux
      arch: x86_64
      testrun: ${{ needs.prepare-workflow.outputs.testrun }}
      salt-version: "${{ needs.prepare-workflow.outputs.salt-version }}"
      cache-prefix: ${{ needs.prepare-workflow.outputs.cache-seed }}|3.10.12
      skip-code-coverage: false
      skip-junit-reports: false

  debian-10:
    name: Debian 10
    if: ${{ fromJSON(needs.prepare-workflow.outputs.jobs)['test'] && fromJSON(needs.prepare-workflow.outputs.runners)['self-hosted'] }}
    needs:
      - prepare-workflow
      - build-salt-onedir
    uses: ./.github/workflows/test-action.yml
    with:
      distro-slug: debian-10
      nox-session: ci-test-onedir
      platform: linux
      arch: x86_64
      testrun: ${{ needs.prepare-workflow.outputs.testrun }}
      salt-version: "${{ needs.prepare-workflow.outputs.salt-version }}"
      cache-prefix: ${{ needs.prepare-workflow.outputs.cache-seed }}|3.10.12
      skip-code-coverage: false
      skip-junit-reports: false

  debian-11:
    name: Debian 11
    if: ${{ fromJSON(needs.prepare-workflow.outputs.jobs)['test'] && fromJSON(needs.prepare-workflow.outputs.runners)['self-hosted'] }}
    needs:
      - prepare-workflow
      - build-salt-onedir
    uses: ./.github/workflows/test-action.yml
    with:
      distro-slug: debian-11
      nox-session: ci-test-onedir
      platform: linux
      arch: x86_64
      testrun: ${{ needs.prepare-workflow.outputs.testrun }}
      salt-version: "${{ needs.prepare-workflow.outputs.salt-version }}"
      cache-prefix: ${{ needs.prepare-workflow.outputs.cache-seed }}|3.10.12
      skip-code-coverage: false
      skip-junit-reports: false

  debian-11-arm64:
    name: Debian 11 Arm64
    if: ${{ fromJSON(needs.prepare-workflow.outputs.jobs)['test'] && fromJSON(needs.prepare-workflow.outputs.runners)['self-hosted'] }}
    needs:
      - prepare-workflow
      - build-salt-onedir
    uses: ./.github/workflows/test-action.yml
    with:
      distro-slug: debian-11-arm64
      nox-session: ci-test-onedir
      platform: linux
      arch: aarch64
      testrun: ${{ needs.prepare-workflow.outputs.testrun }}
      salt-version: "${{ needs.prepare-workflow.outputs.salt-version }}"
      cache-prefix: ${{ needs.prepare-workflow.outputs.cache-seed }}|3.10.12
      skip-code-coverage: false
      skip-junit-reports: false

  fedora-37:
    name: Fedora 37
    if: ${{ fromJSON(needs.prepare-workflow.outputs.jobs)['test'] && fromJSON(needs.prepare-workflow.outputs.runners)['self-hosted'] }}
    needs:
      - prepare-workflow
      - build-salt-onedir
    uses: ./.github/workflows/test-action.yml
    with:
      distro-slug: fedora-37
      nox-session: ci-test-onedir
      platform: linux
      arch: x86_64
      testrun: ${{ needs.prepare-workflow.outputs.testrun }}
      salt-version: "${{ needs.prepare-workflow.outputs.salt-version }}"
      cache-prefix: ${{ needs.prepare-workflow.outputs.cache-seed }}|3.10.12
      skip-code-coverage: false
      skip-junit-reports: false

  fedora-38:
    name: Fedora 38
    if: ${{ fromJSON(needs.prepare-workflow.outputs.jobs)['test'] && fromJSON(needs.prepare-workflow.outputs.runners)['self-hosted'] }}
    needs:
      - prepare-workflow
      - build-salt-onedir
    uses: ./.github/workflows/test-action.yml
    with:
      distro-slug: fedora-38
      nox-session: ci-test-onedir
      platform: linux
      arch: x86_64
      testrun: ${{ needs.prepare-workflow.outputs.testrun }}
      salt-version: "${{ needs.prepare-workflow.outputs.salt-version }}"
      cache-prefix: ${{ needs.prepare-workflow.outputs.cache-seed }}|3.10.12
      skip-code-coverage: false
      skip-junit-reports: false

  opensuse-15:
    name: Opensuse 15
    if: ${{ fromJSON(needs.prepare-workflow.outputs.jobs)['test'] && fromJSON(needs.prepare-workflow.outputs.runners)['self-hosted'] }}
    needs:
      - prepare-workflow
      - build-salt-onedir
    uses: ./.github/workflows/test-action.yml
    with:
      distro-slug: opensuse-15
      nox-session: ci-test-onedir
      platform: linux
      arch: x86_64
      testrun: ${{ needs.prepare-workflow.outputs.testrun }}
      salt-version: "${{ needs.prepare-workflow.outputs.salt-version }}"
      cache-prefix: ${{ needs.prepare-workflow.outputs.cache-seed }}|3.10.12
      skip-code-coverage: false
      skip-junit-reports: false

  photonos-3:
    name: Photon OS 3
    if: ${{ fromJSON(needs.prepare-workflow.outputs.jobs)['test'] && fromJSON(needs.prepare-workflow.outputs.runners)['self-hosted'] }}
    needs:
      - prepare-workflow
      - build-salt-onedir
    uses: ./.github/workflows/test-action.yml
    with:
      distro-slug: photonos-3
      nox-session: ci-test-onedir
      platform: linux
      arch: x86_64
      testrun: ${{ needs.prepare-workflow.outputs.testrun }}
      salt-version: "${{ needs.prepare-workflow.outputs.salt-version }}"
      cache-prefix: ${{ needs.prepare-workflow.outputs.cache-seed }}|3.10.12
      skip-code-coverage: false
      skip-junit-reports: false

  photonos-4:
    name: Photon OS 4
    if: ${{ fromJSON(needs.prepare-workflow.outputs.jobs)['test'] && fromJSON(needs.prepare-workflow.outputs.runners)['self-hosted'] }}
    needs:
      - prepare-workflow
      - build-salt-onedir
    uses: ./.github/workflows/test-action.yml
    with:
      distro-slug: photonos-4
      nox-session: ci-test-onedir
      platform: linux
      arch: x86_64
      testrun: ${{ needs.prepare-workflow.outputs.testrun }}
      salt-version: "${{ needs.prepare-workflow.outputs.salt-version }}"
      cache-prefix: ${{ needs.prepare-workflow.outputs.cache-seed }}|3.10.12
      skip-code-coverage: false
      skip-junit-reports: false

  ubuntu-2004:
    name: Ubuntu 20.04
    if: ${{ fromJSON(needs.prepare-workflow.outputs.jobs)['test'] && fromJSON(needs.prepare-workflow.outputs.runners)['self-hosted'] }}
    needs:
      - prepare-workflow
      - build-salt-onedir
    uses: ./.github/workflows/test-action.yml
    with:
      distro-slug: ubuntu-20.04
      nox-session: ci-test-onedir
      platform: linux
      arch: x86_64
      testrun: ${{ needs.prepare-workflow.outputs.testrun }}
      salt-version: "${{ needs.prepare-workflow.outputs.salt-version }}"
      cache-prefix: ${{ needs.prepare-workflow.outputs.cache-seed }}|3.10.12
      skip-code-coverage: false
      skip-junit-reports: false

  ubuntu-2004-arm64:
    name: Ubuntu 20.04 Arm64
    if: ${{ fromJSON(needs.prepare-workflow.outputs.jobs)['test'] && fromJSON(needs.prepare-workflow.outputs.runners)['self-hosted'] }}
    needs:
      - prepare-workflow
      - build-salt-onedir
    uses: ./.github/workflows/test-action.yml
    with:
      distro-slug: ubuntu-20.04-arm64
      nox-session: ci-test-onedir
      platform: linux
      arch: aarch64
      testrun: ${{ needs.prepare-workflow.outputs.testrun }}
      salt-version: "${{ needs.prepare-workflow.outputs.salt-version }}"
      cache-prefix: ${{ needs.prepare-workflow.outputs.cache-seed }}|3.10.12
      skip-code-coverage: false
      skip-junit-reports: false

  ubuntu-2204:
    name: Ubuntu 22.04
    if: ${{ fromJSON(needs.prepare-workflow.outputs.jobs)['test'] && fromJSON(needs.prepare-workflow.outputs.runners)['self-hosted'] }}
    needs:
      - prepare-workflow
      - build-salt-onedir
    uses: ./.github/workflows/test-action.yml
    with:
      distro-slug: ubuntu-22.04
      nox-session: ci-test-onedir
      platform: linux
      arch: x86_64
      testrun: ${{ needs.prepare-workflow.outputs.testrun }}
      salt-version: "${{ needs.prepare-workflow.outputs.salt-version }}"
      cache-prefix: ${{ needs.prepare-workflow.outputs.cache-seed }}|3.10.12
      skip-code-coverage: false
      skip-junit-reports: false

  ubuntu-2204-arm64:
    name: Ubuntu 22.04 Arm64
    if: ${{ fromJSON(needs.prepare-workflow.outputs.jobs)['test'] && fromJSON(needs.prepare-workflow.outputs.runners)['self-hosted'] }}
    needs:
      - prepare-workflow
      - build-salt-onedir
    uses: ./.github/workflows/test-action.yml
    with:
      distro-slug: ubuntu-22.04-arm64
      nox-session: ci-test-onedir
      platform: linux
      arch: aarch64
      testrun: ${{ needs.prepare-workflow.outputs.testrun }}
      salt-version: "${{ needs.prepare-workflow.outputs.salt-version }}"
      cache-prefix: ${{ needs.prepare-workflow.outputs.cache-seed }}|3.10.12
      skip-code-coverage: false
      skip-junit-reports: false

  build-src-repo:
    name: Build Source Repository
    environment: nightly
    runs-on:
      - self-hosted
      - linux
      - repo-nightly
    needs:
      - prepare-workflow
      - build-salt-onedir
    steps:
      - uses: actions/checkout@v3

      - name: Setup Python Tools Scripts
        uses: ./.github/actions/setup-python-tools-scripts

      - name: Get Salt Project GitHub Actions Bot Environment
        run: |
          TOKEN=$(curl -sS -f -X PUT "http://169.254.169.254/latest/api/token" -H "X-aws-ec2-metadata-token-ttl-seconds: 30")
          SPB_ENVIRONMENT=$(curl -sS -f -H "X-aws-ec2-metadata-token: $TOKEN" http://169.254.169.254/latest/meta-data/tags/instance/spb:environment)
          echo "SPB_ENVIRONMENT=$SPB_ENVIRONMENT" >> "$GITHUB_ENV"

      - name: Download Source Tarball
        uses: actions/download-artifact@v3
        with:
          name: salt-${{ needs.prepare-workflow.outputs.salt-version }}.tar.gz
          path: artifacts/pkgs/incoming

      - name: Setup GnuPG
        run: |
          sudo install -d -m 0700 -o "$(id -u)" -g "$(id -g)" /run/gpg
          GNUPGHOME="$(mktemp -d -p /run/gpg)"
          echo "GNUPGHOME=${GNUPGHOME}" >> "$GITHUB_ENV"
          cat <<EOF > "${GNUPGHOME}/gpg.conf"
          batch
          no-tty
          pinentry-mode loopback
          EOF

      - name: Get Secrets
        env:
          SECRETS_KEY: ${{ secrets.SECRETS_KEY }}
        run: |
          SECRETS_KEY_FILE=$(mktemp /tmp/output.XXXXXXXXXX)
          echo "$SECRETS_KEY" > "$SECRETS_KEY_FILE"
          aws --region us-west-2 secretsmanager get-secret-value --secret-id /cmbu-saltstack/signing/repo-signing-keys-sha256-2023 \
            --query SecretString --output text | jq .default_key -r | base64 -d \
            | gpg --passphrase-file "${SECRETS_KEY_FILE}" -d - \
            | gpg --import -
          sync
          aws --region us-west-2 secretsmanager get-secret-value --secret-id /cmbu-saltstack/signing/repo-signing-keys-sha256-2023 \
            --query SecretString --output text| jq .default_passphrase -r | base64 -d \
            | gpg --passphrase-file "${SECRETS_KEY_FILE}" -o "${GNUPGHOME}/passphrase" -d -
          sync
          rm "$SECRETS_KEY_FILE"
          echo "passphrase-file ${GNUPGHOME}/passphrase" >> "${GNUPGHOME}/gpg.conf"

      - name: Create Repository Path
        run: |
          mkdir -p artifacts/pkgs/repo

      - name: Create Repository
        run: |
          tools pkg repo create src --key-id=64CBBC8173D76B3F --nightly-build-from=${{ github.ref_name }} \
            --salt-version=${{ needs.prepare-workflow.outputs.salt-version }} \
            --incoming=artifacts/pkgs/incoming --repo-path=artifacts/pkgs/repo

      - name: Copy Files For Source Only Artifact Uploads
        run: |
          mkdir artifacts/src
          find artifacts/pkgs/repo -type f -print -exec cp {} artifacts/src \;

      - name: Upload Standalone Repository As An Artifact
        uses: actions/upload-artifact@v3
        with:
          name: salt-${{ needs.prepare-workflow.outputs.salt-version }}-nightly-src-repo
          path: |
            artifacts/src/salt-${{ needs.prepare-workflow.outputs.salt-version }}.tar.gz
            artifacts/src/salt-${{ needs.prepare-workflow.outputs.salt-version }}.tar.gz.*
            artifacts/src/*-GPG-*
          retention-days: 7
          if-no-files-found: error

      - name: Upload Repository As An Artifact
        uses: ./.github/actions/upload-artifact
        with:
          name: salt-${{ needs.prepare-workflow.outputs.salt-version }}-nightly-repo
          path: artifacts/pkgs/repo/*
          retention-days: 7
          if-no-files-found: error
          archive-name: src-repo

  build-deb-repo:
    name: Build DEB Repository
    environment: nightly
    runs-on:
      - self-hosted
      - linux
      - repo-nightly
    needs:
      - prepare-workflow
      - build-deb-pkgs
    strategy:
      fail-fast: false
      matrix:
        include:
          - distro: debian
            version: "10"
            arch: x86_64
          - distro: debian
            version: "10"
            arch: aarch64
          - distro: debian
            version: "11"
            arch: x86_64
          - distro: debian
            version: "11"
            arch: aarch64
          - distro: ubuntu
            version: "20.04"
            arch: x86_64
          - distro: ubuntu
            version: "20.04"
            arch: aarch64
          - distro: ubuntu
            version: "22.04"
            arch: x86_64
          - distro: ubuntu
            version: "22.04"
            arch: aarch64

    steps:
      - uses: actions/checkout@v3

      - name: Download System Dependencies
        run: |
          sudo apt update
          sudo apt install -y devscripts apt-utils

      - name: Setup Python Tools Scripts
        uses: ./.github/actions/setup-python-tools-scripts

      - name: Get Salt Project GitHub Actions Bot Environment
        run: |
          TOKEN=$(curl -sS -f -X PUT "http://169.254.169.254/latest/api/token" -H "X-aws-ec2-metadata-token-ttl-seconds: 30")
          SPB_ENVIRONMENT=$(curl -sS -f -H "X-aws-ec2-metadata-token: $TOKEN" http://169.254.169.254/latest/meta-data/tags/instance/spb:environment)
          echo "SPB_ENVIRONMENT=$SPB_ENVIRONMENT" >> "$GITHUB_ENV"

      - name: Download DEB Packages
        uses: actions/download-artifact@v3
        with:
          name: salt-${{ needs.prepare-workflow.outputs.salt-version }}-${{ matrix.arch }}-deb
          path: artifacts/pkgs/incoming

      - name: Setup GnuPG
        run: |
          sudo install -d -m 0700 -o "$(id -u)" -g "$(id -g)" /run/gpg
          GNUPGHOME="$(mktemp -d -p /run/gpg)"
          echo "GNUPGHOME=${GNUPGHOME}" >> "$GITHUB_ENV"
          cat <<EOF > "${GNUPGHOME}/gpg.conf"
          batch
          no-tty
          pinentry-mode loopback
          EOF

      - name: Get Secrets
        env:
          SECRETS_KEY: ${{ secrets.SECRETS_KEY }}
        run: |
          SECRETS_KEY_FILE=$(mktemp /tmp/output.XXXXXXXXXX)
          echo "$SECRETS_KEY" > "$SECRETS_KEY_FILE"
          aws --region us-west-2 secretsmanager get-secret-value --secret-id /cmbu-saltstack/signing/repo-signing-keys-sha256-2023 \
            --query SecretString --output text | jq .default_key -r | base64 -d \
            | gpg --passphrase-file "${SECRETS_KEY_FILE}" -d - \
            | gpg --import -
          sync
          aws --region us-west-2 secretsmanager get-secret-value --secret-id /cmbu-saltstack/signing/repo-signing-keys-sha256-2023 \
            --query SecretString --output text| jq .default_passphrase -r | base64 -d \
            | gpg --passphrase-file "${SECRETS_KEY_FILE}" -o "${GNUPGHOME}/passphrase" -d -
          sync
          rm "$SECRETS_KEY_FILE"
          echo "passphrase-file ${GNUPGHOME}/passphrase" >> "${GNUPGHOME}/gpg.conf"

      - name: Create Repository Path
        run: |
          mkdir -p artifacts/pkgs/repo

      - name: Create Repository
        run: |
          tools pkg repo create deb --key-id=64CBBC8173D76B3F --distro-arch=${{ matrix.arch }} --nightly-build-from=${{ github.ref_name }} \
            --salt-version=${{ needs.prepare-workflow.outputs.salt-version }} \
            --distro=${{ matrix.distro }} --distro-version=${{ matrix.version }} \
            --incoming=artifacts/pkgs/incoming --repo-path=artifacts/pkgs/repo

      - name: Upload Repository As An Artifact
        uses: ./.github/actions/upload-artifact
        with:
          name: salt-${{ needs.prepare-workflow.outputs.salt-version }}-nightly-repo
          path: artifacts/pkgs/repo/*
          retention-days: 7
          if-no-files-found: error
          archive-name: ${{ matrix.distro }}-${{ matrix.version }}-${{ matrix.arch }}-repo

  build-rpm-repo:
    name: Build RPM Repository
    environment: nightly
    runs-on:
      - self-hosted
      - linux
      - repo-nightly
    needs:
      - prepare-workflow
      - build-rpm-pkgs
    strategy:
      fail-fast: false
      matrix:
        include:
          - distro: amazon
            version: "2"
            arch: x86_64
          - distro: amazon
            version: "2"
            arch: aarch64
          - distro: redhat
            version: "7"
            arch: x86_64
          - distro: redhat
            version: "7"
            arch: aarch64
          - distro: redhat
            version: "8"
            arch: x86_64
          - distro: redhat
            version: "8"
            arch: aarch64
          - distro: redhat
            version: "9"
            arch: x86_64
          - distro: redhat
            version: "9"
            arch: aarch64
          - distro: fedora
            version: "36"
            arch: x86_64
          - distro: fedora
            version: "36"
            arch: aarch64
          - distro: fedora
            version: "37"
            arch: x86_64
          - distro: fedora
            version: "37"
            arch: aarch64
          - distro: fedora
            version: "38"
            arch: x86_64
          - distro: fedora
            version: "38"
            arch: aarch64
          - distro: photon
            version: "3"
            arch: x86_64
          - distro: photon
            version: "3"
            arch: aarch64
          - distro: photon
            version: "4"
            arch: x86_64
          - distro: photon
            version: "4"
            arch: aarch64

    steps:
      - uses: actions/checkout@v3

      - name: Download System Dependencies
        run: |
          sudo apt update
          sudo apt install -y rpm

      - name: Setup Python Tools Scripts
        uses: ./.github/actions/setup-python-tools-scripts

      - name: Get Salt Project GitHub Actions Bot Environment
        run: |
          TOKEN=$(curl -sS -f -X PUT "http://169.254.169.254/latest/api/token" -H "X-aws-ec2-metadata-token-ttl-seconds: 30")
          SPB_ENVIRONMENT=$(curl -sS -f -H "X-aws-ec2-metadata-token: $TOKEN" http://169.254.169.254/latest/meta-data/tags/instance/spb:environment)
          echo "SPB_ENVIRONMENT=$SPB_ENVIRONMENT" >> "$GITHUB_ENV"

      - name: Download RPM Packages
        uses: actions/download-artifact@v3
        with:
          name: salt-${{ needs.prepare-workflow.outputs.salt-version }}-${{ matrix.arch }}-rpm
          path: artifacts/pkgs/incoming

      - name: Setup GnuPG
        run: |
          sudo install -d -m 0700 -o "$(id -u)" -g "$(id -g)" /run/gpg
          GNUPGHOME="$(mktemp -d -p /run/gpg)"
          echo "GNUPGHOME=${GNUPGHOME}" >> "$GITHUB_ENV"
          cat <<EOF > "${GNUPGHOME}/gpg.conf"
          batch
          no-tty
          pinentry-mode loopback
          EOF

      - name: Get Secrets
        env:
          SECRETS_KEY: ${{ secrets.SECRETS_KEY }}
        run: |
          SECRETS_KEY_FILE=$(mktemp /tmp/output.XXXXXXXXXX)
          echo "$SECRETS_KEY" > "$SECRETS_KEY_FILE"
          aws --region us-west-2 secretsmanager get-secret-value --secret-id /cmbu-saltstack/signing/repo-signing-keys-sha256-2023 \
            --query SecretString --output text | jq .default_key -r | base64 -d \
            | gpg --passphrase-file "${SECRETS_KEY_FILE}" -d - \
            | gpg --import -
          sync
          aws --region us-west-2 secretsmanager get-secret-value --secret-id /cmbu-saltstack/signing/repo-signing-keys-sha256-2023 \
            --query SecretString --output text| jq .default_passphrase -r | base64 -d \
            | gpg --passphrase-file "${SECRETS_KEY_FILE}" -o "${GNUPGHOME}/passphrase" -d -
          sync
          rm "$SECRETS_KEY_FILE"
          echo "passphrase-file ${GNUPGHOME}/passphrase" >> "${GNUPGHOME}/gpg.conf"

      - name: Create Repository Path
        run: |
          mkdir -p artifacts/pkgs/repo

      - name: Create Repository
        env:
          SALT_REPO_DOMAIN_RELEASE: ${{ vars.SALT_REPO_DOMAIN_RELEASE || 'repo.saltproject.io' }}
          SALT_REPO_DOMAIN_STAGING: ${{ vars.SALT_REPO_DOMAIN_STAGING || 'staging.repo.saltproject.io' }}
        run: |
          tools pkg repo create rpm --key-id=64CBBC8173D76B3F --distro-arch=${{ matrix.arch }} --nightly-build-from=${{ github.ref_name }} \
            --salt-version=${{ needs.prepare-workflow.outputs.salt-version }} \
            --distro=${{ matrix.distro }} --distro-version=${{ matrix.version }} \
            --incoming=artifacts/pkgs/incoming --repo-path=artifacts/pkgs/repo

      - name: Upload Repository As An Artifact
        uses: ./.github/actions/upload-artifact
        with:
          name: salt-${{ needs.prepare-workflow.outputs.salt-version }}-nightly-repo
          path: artifacts/pkgs/repo/*
          retention-days: 7
          if-no-files-found: error
          archive-name: ${{ matrix.distro }}-${{ matrix.version }}-${{ matrix.arch }}-repo

  build-windows-repo:
    name: Build Windows Repository
    environment: nightly
    runs-on:
      - self-hosted
      - linux
      - repo-nightly
    needs:
      - prepare-workflow
      - build-windows-pkgs
    steps:
      - uses: actions/checkout@v3

      - name: Setup Python Tools Scripts
        uses: ./.github/actions/setup-python-tools-scripts

      - name: Get Salt Project GitHub Actions Bot Environment
        run: |
          TOKEN=$(curl -sS -f -X PUT "http://169.254.169.254/latest/api/token" -H "X-aws-ec2-metadata-token-ttl-seconds: 30")
          SPB_ENVIRONMENT=$(curl -sS -f -H "X-aws-ec2-metadata-token: $TOKEN" http://169.254.169.254/latest/meta-data/tags/instance/spb:environment)
          echo "SPB_ENVIRONMENT=$SPB_ENVIRONMENT" >> "$GITHUB_ENV"

      - name: Download Windows NSIS x86 Packages
        uses: actions/download-artifact@v3
        with:
          name: salt-${{ needs.prepare-workflow.outputs.salt-version }}-x86-NSIS
          path: artifacts/pkgs/incoming

      - name: Download Windows MSI x86 Packages
        uses: actions/download-artifact@v3
        with:
          name: salt-${{ needs.prepare-workflow.outputs.salt-version }}-x86-MSI
          path: artifacts/pkgs/incoming

      - name: Download Windows NSIS amd64 Packages
        uses: actions/download-artifact@v3
        with:
          name: salt-${{ needs.prepare-workflow.outputs.salt-version }}-amd64-NSIS
          path: artifacts/pkgs/incoming

      - name: Download Windows MSI amd64 Packages
        uses: actions/download-artifact@v3
        with:
          name: salt-${{ needs.prepare-workflow.outputs.salt-version }}-amd64-MSI
          path: artifacts/pkgs/incoming

      - name: Setup GnuPG
        run: |
          sudo install -d -m 0700 -o "$(id -u)" -g "$(id -g)" /run/gpg
          GNUPGHOME="$(mktemp -d -p /run/gpg)"
          echo "GNUPGHOME=${GNUPGHOME}" >> "$GITHUB_ENV"
          cat <<EOF > "${GNUPGHOME}/gpg.conf"
          batch
          no-tty
          pinentry-mode loopback
          EOF

      - name: Get Secrets
        env:
          SECRETS_KEY: ${{ secrets.SECRETS_KEY }}
        run: |
          SECRETS_KEY_FILE=$(mktemp /tmp/output.XXXXXXXXXX)
          echo "$SECRETS_KEY" > "$SECRETS_KEY_FILE"
          aws --region us-west-2 secretsmanager get-secret-value --secret-id /cmbu-saltstack/signing/repo-signing-keys-sha256-2023 \
            --query SecretString --output text | jq .default_key -r | base64 -d \
            | gpg --passphrase-file "${SECRETS_KEY_FILE}" -d - \
            | gpg --import -
          sync
          aws --region us-west-2 secretsmanager get-secret-value --secret-id /cmbu-saltstack/signing/repo-signing-keys-sha256-2023 \
            --query SecretString --output text| jq .default_passphrase -r | base64 -d \
            | gpg --passphrase-file "${SECRETS_KEY_FILE}" -o "${GNUPGHOME}/passphrase" -d -
          sync
          rm "$SECRETS_KEY_FILE"
          echo "passphrase-file ${GNUPGHOME}/passphrase" >> "${GNUPGHOME}/gpg.conf"

      - name: Create Repository Path
        run: |
          mkdir -p artifacts/pkgs/repo

      - name: Create Repository
        run: |
          tools pkg repo create windows --key-id=64CBBC8173D76B3F --nightly-build-from=${{ github.ref_name }} \
            --salt-version=${{ needs.prepare-workflow.outputs.salt-version }} \
            --incoming=artifacts/pkgs/incoming --repo-path=artifacts/pkgs/repo

      - name: Upload Repository As An Artifact
        uses: ./.github/actions/upload-artifact
        with:
          name: salt-${{ needs.prepare-workflow.outputs.salt-version }}-nightly-repo
          path: artifacts/pkgs/repo/*
          retention-days: 7
          if-no-files-found: error
          archive-name: windows-repo

  build-macos-repo:
    name: Build macOS Repository
    environment: nightly
    runs-on:
      - self-hosted
      - linux
      - repo-nightly
    needs:
      - prepare-workflow
      - build-macos-pkgs
    steps:
      - uses: actions/checkout@v3

      - name: Setup Python Tools Scripts
        uses: ./.github/actions/setup-python-tools-scripts

      - name: Get Salt Project GitHub Actions Bot Environment
        run: |
          TOKEN=$(curl -sS -f -X PUT "http://169.254.169.254/latest/api/token" -H "X-aws-ec2-metadata-token-ttl-seconds: 30")
          SPB_ENVIRONMENT=$(curl -sS -f -H "X-aws-ec2-metadata-token: $TOKEN" http://169.254.169.254/latest/meta-data/tags/instance/spb:environment)
          echo "SPB_ENVIRONMENT=$SPB_ENVIRONMENT" >> "$GITHUB_ENV"

      - name: Download macOS x86_64 Packages
        uses: actions/download-artifact@v3
        with:
          name: salt-${{ needs.prepare-workflow.outputs.salt-version }}-x86_64-macos
          path: artifacts/pkgs/incoming

      - name: Setup GnuPG
        run: |
          sudo install -d -m 0700 -o "$(id -u)" -g "$(id -g)" /run/gpg
          GNUPGHOME="$(mktemp -d -p /run/gpg)"
          echo "GNUPGHOME=${GNUPGHOME}" >> "$GITHUB_ENV"
          cat <<EOF > "${GNUPGHOME}/gpg.conf"
          batch
          no-tty
          pinentry-mode loopback
          EOF

      - name: Get Secrets
        env:
          SECRETS_KEY: ${{ secrets.SECRETS_KEY }}
        run: |
          SECRETS_KEY_FILE=$(mktemp /tmp/output.XXXXXXXXXX)
          echo "$SECRETS_KEY" > "$SECRETS_KEY_FILE"
          aws --region us-west-2 secretsmanager get-secret-value --secret-id /cmbu-saltstack/signing/repo-signing-keys-sha256-2023 \
            --query SecretString --output text | jq .default_key -r | base64 -d \
            | gpg --passphrase-file "${SECRETS_KEY_FILE}" -d - \
            | gpg --import -
          sync
          aws --region us-west-2 secretsmanager get-secret-value --secret-id /cmbu-saltstack/signing/repo-signing-keys-sha256-2023 \
            --query SecretString --output text| jq .default_passphrase -r | base64 -d \
            | gpg --passphrase-file "${SECRETS_KEY_FILE}" -o "${GNUPGHOME}/passphrase" -d -
          sync
          rm "$SECRETS_KEY_FILE"
          echo "passphrase-file ${GNUPGHOME}/passphrase" >> "${GNUPGHOME}/gpg.conf"

      - name: Create Repository Path
        run: |
          mkdir -p artifacts/pkgs/repo

      - name: Create Repository
        run: |
          tools pkg repo create macos --key-id=64CBBC8173D76B3F --nightly-build-from=${{ github.ref_name }} \
            --salt-version=${{ needs.prepare-workflow.outputs.salt-version }} \
            --incoming=artifacts/pkgs/incoming --repo-path=artifacts/pkgs/repo

      - name: Upload Repository As An Artifact
        uses: ./.github/actions/upload-artifact
        with:
          name: salt-${{ needs.prepare-workflow.outputs.salt-version }}-nightly-repo
          path: artifacts/pkgs/repo/*
          retention-days: 7
          if-no-files-found: error
          archive-name: macos-repo

  build-onedir-repo:
    name: Build Onedir Repository
    environment: nightly
    runs-on:
      - self-hosted
      - linux
      - repo-nightly
    needs:
      - prepare-workflow
      - build-salt-onedir
    steps:
      - uses: actions/checkout@v3

      - name: Setup Python Tools Scripts
        uses: ./.github/actions/setup-python-tools-scripts

      - name: Get Salt Project GitHub Actions Bot Environment
        run: |
          TOKEN=$(curl -sS -f -X PUT "http://169.254.169.254/latest/api/token" -H "X-aws-ec2-metadata-token-ttl-seconds: 30")
          SPB_ENVIRONMENT=$(curl -sS -f -H "X-aws-ec2-metadata-token: $TOKEN" http://169.254.169.254/latest/meta-data/tags/instance/spb:environment)
          echo "SPB_ENVIRONMENT=$SPB_ENVIRONMENT" >> "$GITHUB_ENV"

      - name: Download Linux x86_64 Onedir Archive
        uses: actions/download-artifact@v3
        with:
          name: salt-${{ needs.prepare-workflow.outputs.salt-version }}-onedir-linux-x86_64.tar.xz
          path: artifacts/pkgs/incoming

      - name: Download Linux aarch64 Onedir Archive
        uses: actions/download-artifact@v3
        with:
          name: salt-${{ needs.prepare-workflow.outputs.salt-version }}-onedir-linux-aarch64.tar.xz
          path: artifacts/pkgs/incoming

      - name: Download macOS x86_64 Onedir Archive
        uses: actions/download-artifact@v3
        with:
          name: salt-${{ needs.prepare-workflow.outputs.salt-version }}-onedir-darwin-x86_64.tar.xz
          path: artifacts/pkgs/incoming

      - name: Download Windows amd64 Onedir Archive
        uses: actions/download-artifact@v3
        with:
          name: salt-${{ needs.prepare-workflow.outputs.salt-version }}-onedir-windows-amd64.tar.xz
          path: artifacts/pkgs/incoming

      - name: Download Windows amd64 Onedir Archive(zip)
        uses: actions/download-artifact@v3
        with:
          name: salt-${{ needs.prepare-workflow.outputs.salt-version }}-onedir-windows-amd64.zip
          path: artifacts/pkgs/incoming

      - name: Download Windows x86 Onedir Archive
        uses: actions/download-artifact@v3
        with:
          name: salt-${{ needs.prepare-workflow.outputs.salt-version }}-onedir-windows-x86.tar.xz
          path: artifacts/pkgs/incoming

      - name: Download Windows amd64 Onedir Archive(zip)
        uses: actions/download-artifact@v3
        with:
          name: salt-${{ needs.prepare-workflow.outputs.salt-version }}-onedir-windows-x86.zip
          path: artifacts/pkgs/incoming

      - name: Setup GnuPG
        run: |
          sudo install -d -m 0700 -o "$(id -u)" -g "$(id -g)" /run/gpg
          GNUPGHOME="$(mktemp -d -p /run/gpg)"
          echo "GNUPGHOME=${GNUPGHOME}" >> "$GITHUB_ENV"
          cat <<EOF > "${GNUPGHOME}/gpg.conf"
          batch
          no-tty
          pinentry-mode loopback
          EOF

      - name: Get Secrets
        env:
          SECRETS_KEY: ${{ secrets.SECRETS_KEY }}
        run: |
          SECRETS_KEY_FILE=$(mktemp /tmp/output.XXXXXXXXXX)
          echo "$SECRETS_KEY" > "$SECRETS_KEY_FILE"
          aws --region us-west-2 secretsmanager get-secret-value --secret-id /cmbu-saltstack/signing/repo-signing-keys-sha256-2023 \
            --query SecretString --output text | jq .default_key -r | base64 -d \
            | gpg --passphrase-file "${SECRETS_KEY_FILE}" -d - \
            | gpg --import -
          sync
          aws --region us-west-2 secretsmanager get-secret-value --secret-id /cmbu-saltstack/signing/repo-signing-keys-sha256-2023 \
            --query SecretString --output text| jq .default_passphrase -r | base64 -d \
            | gpg --passphrase-file "${SECRETS_KEY_FILE}" -o "${GNUPGHOME}/passphrase" -d -
          sync
          rm "$SECRETS_KEY_FILE"
          echo "passphrase-file ${GNUPGHOME}/passphrase" >> "${GNUPGHOME}/gpg.conf"

      - name: Create Repository Path
        run: |
          mkdir -p artifacts/pkgs/repo

      - name: Create Repository
        run: |
          tools pkg repo create onedir --key-id=64CBBC8173D76B3F --nightly-build-from=${{ github.ref_name }} \
            --salt-version=${{ needs.prepare-workflow.outputs.salt-version }} \
            --incoming=artifacts/pkgs/incoming --repo-path=artifacts/pkgs/repo

      - name: Upload Repository As An Artifact
        uses: ./.github/actions/upload-artifact
        with:
          name: salt-${{ needs.prepare-workflow.outputs.salt-version }}-nightly-repo
          path: artifacts/pkgs/repo/*
          retention-days: 7
          if-no-files-found: error
          archive-name: onedir-repo

  publish-repositories:
    name: Publish Repositories
    if: ${{ always() && ! failure() && ! cancelled() }}
    runs-on:
      - self-hosted
      - linux
      - repo-nightly
    environment: nightly
    needs:
      - prepare-workflow
      - build-src-repo
      - build-deb-repo
      - build-rpm-repo
      - build-windows-repo
      - build-macos-repo
      - build-onedir-repo
      - windows-2016
      - windows-2019
      - windows-2022
      - macos-12
      - almalinux-8
      - almalinux-9
      - amazonlinux-2
      - archlinux-lts
      - centos-7
      - centosstream-8
      - centosstream-9
      - debian-10
      - debian-11
      - debian-11-arm64
      - fedora-37
      - fedora-38
      - opensuse-15
      - photonos-3
      - photonos-4
      - ubuntu-2004
      - ubuntu-2004-arm64
      - ubuntu-2204
      - ubuntu-2204-arm64

    steps:
      - uses: actions/checkout@v3

      - name: Get Salt Project GitHub Actions Bot Environment
        run: |
          TOKEN=$(curl -sS -f -X PUT "http://169.254.169.254/latest/api/token" -H "X-aws-ec2-metadata-token-ttl-seconds: 30")
          SPB_ENVIRONMENT=$(curl -sS -f -H "X-aws-ec2-metadata-token: $TOKEN" http://169.254.169.254/latest/meta-data/tags/instance/spb:environment)
          echo "SPB_ENVIRONMENT=$SPB_ENVIRONMENT" >> "$GITHUB_ENV"

      - name: Setup Python Tools Scripts
        uses: ./.github/actions/setup-python-tools-scripts

      - name: Download Repository Artifact
        uses: actions/download-artifact@v3
        with:
          name: salt-${{ needs.prepare-workflow.outputs.salt-version }}-nightly-repo
          path: repo/

      - name: Decompress Repository Artifacts
        run: |
          find repo/ -type f -name '*.tar.gz' -print -exec tar xvf {} \;
          find repo/ -type f -name '*.tar.gz' -print -exec rm -f {} \;

      - name: Show Repository
        run: |
          tree -a artifacts/pkgs/repo/

      - name: Upload Repository Contents (nightly)
        env:
          SALT_REPO_DOMAIN_RELEASE: ${{ vars.SALT_REPO_DOMAIN_RELEASE || 'repo.saltproject.io' }}
          SALT_REPO_DOMAIN_STAGING: ${{ vars.SALT_REPO_DOMAIN_STAGING || 'staging.repo.saltproject.io' }}
        run: |
          tools pkg repo publish nightly --salt-version=${{ needs.prepare-workflow.outputs.salt-version }} artifacts/pkgs/repo/

  set-pipeline-exit-status:
    # This step is just so we can make github require this step, to pass checks
    # on a pull request instead of requiring all
    name: Set the ${{ github.workflow }} Pipeline Exit Status
    if: always()
<<<<<<< HEAD
    runs-on: ubuntu-latest
=======
    runs-on: ${{ github.event.repository.private && fromJSON('["self-hosted", "linux", "x86_64"]') || 'ubuntu-latest' }}
>>>>>>> 8f750fa7
    environment: nightly
    needs:
      - workflow-requirements
      - trigger-branch-nightly-builds
      - prepare-workflow
      - pre-commit
      - lint
      - build-docs
      - build-deps-onedir
      - build-salt-onedir
      - publish-repositories
      - amazonlinux-2-pkg-tests
      - centos-7-pkg-tests
      - centosstream-8-pkg-tests
      - centosstream-9-pkg-tests
      - debian-10-pkg-tests
      - debian-11-pkg-tests
      - debian-11-arm64-pkg-tests
      - photonos-3-pkg-tests
      - photonos-4-pkg-tests
      - ubuntu-2004-pkg-tests
      - ubuntu-2004-arm64-pkg-tests
      - ubuntu-2204-pkg-tests
      - ubuntu-2204-arm64-pkg-tests
      - macos-12-pkg-tests
      - windows-2016-nsis-pkg-tests
      - windows-2016-msi-pkg-tests
      - windows-2019-nsis-pkg-tests
      - windows-2019-msi-pkg-tests
      - windows-2022-nsis-pkg-tests
      - windows-2022-msi-pkg-tests
    steps:
      - name: Get workflow information
        id: get-workflow-info
        uses: technote-space/workflow-conclusion-action@v3

      - name: Notify Slack
        id: slack
        if: always()
        uses: slackapi/slack-github-action@v1.24.0
        with:
          payload: |
            {
              "attachments": [
                {
                  "fallback": "${{ github.workflow }} Workflow build result for the `${{ github.ref_name }}` branch(attempt: ${{ github.run_attempt }}): `${{ steps.get-workflow-info.outputs.conclusion }}`\n${{ github.server_url }}/${{ github.repository }}/actions/runs/${{ github.run_id }}",
                  "color": "${{ steps.get-workflow-info.outputs.conclusion != 'success' && 'ff3d00' || '00e676' }}",
                  "fields": [
                    {
                      "title": "Workflow",
                      "short": true,
                      "value": "${{ github.workflow }}",
                      "type": "mrkdwn"
                    },
                    {
                      "title": "Workflow Run",
                      "short": true,
                      "value": "<${{ github.server_url }}/${{ github.repository }}/actions/runs/${{ github.run_id }}|${{ github.run_id }}>",
                      "type": "mrkdwn"
                    },
                    {
                      "title": "Branch",
                      "short": true,
                      "value": "${{ github.ref_name }}",
                      "type": "mrkdwn"
                    },
                    {
                      "title": "Commit",
                      "short": true,
                      "value": "<${{ github.server_url }}/${{ github.repository }}/commit/${{ github.sha }}|${{ github.sha }}>",
                      "type": "mrkdwn"
                    },
                    {
                      "title": "Attempt",
                      "short": true,
                      "value": "${{ github.run_attempt }}",
                      "type": "mrkdwn"
                    },
                    {
                      "title": "Status",
                      "short": true,
                      "value": "${{ steps.get-workflow-info.outputs.conclusion }}",
                      "type": "mrkdwn"
                    }
                  ],
                  "author_name": "${{ github.event.sender.login }}",
                  "author_link": "${{ github.event.sender.html_url }}",
                  "author_icon": "${{ github.event.sender.avatar_url }}"
                }
              ]
            }
        env:
          SLACK_WEBHOOK_URL: ${{ secrets.SLACK_WEBHOOK_URL }}
          SLACK_WEBHOOK_TYPE: INCOMING_WEBHOOK

      - name: Set Pipeline Exit Status
        shell: bash
        run: |
          if [ "${{ steps.get-workflow-info.outputs.conclusion }}" != "success" ]; then
            exit 1
          else
            exit 0
          fi

      - name: Done
        if: always()
        run:
          echo "All worflows finished"<|MERGE_RESOLUTION|>--- conflicted
+++ resolved
@@ -491,11 +491,7 @@
       salt-version: "${{ needs.prepare-workflow.outputs.salt-version }}"
       self-hosted-runners: ${{ fromJSON(needs.prepare-workflow.outputs.runners)['self-hosted'] }}
       github-hosted-runners: ${{ fromJSON(needs.prepare-workflow.outputs.runners)['github-hosted'] }}
-<<<<<<< HEAD
-      relenv-version: "0.13.2"
-=======
       relenv-version: "0.13.3"
->>>>>>> 8f750fa7
       python-version: "3.10.12"
 
   build-salt-onedir:
@@ -511,11 +507,7 @@
       salt-version: "${{ needs.prepare-workflow.outputs.salt-version }}"
       self-hosted-runners: ${{ fromJSON(needs.prepare-workflow.outputs.runners)['self-hosted'] }}
       github-hosted-runners: ${{ fromJSON(needs.prepare-workflow.outputs.runners)['github-hosted'] }}
-<<<<<<< HEAD
-      relenv-version: "0.13.2"
-=======
       relenv-version: "0.13.3"
->>>>>>> 8f750fa7
       python-version: "3.10.12"
 
   build-rpm-pkgs:
@@ -527,11 +519,7 @@
     uses: ./.github/workflows/build-rpm-packages.yml
     with:
       salt-version: "${{ needs.prepare-workflow.outputs.salt-version }}"
-<<<<<<< HEAD
-      relenv-version: "0.13.2"
-=======
       relenv-version: "0.13.3"
->>>>>>> 8f750fa7
       python-version: "3.10.12"
 
   build-deb-pkgs:
@@ -543,11 +531,7 @@
     uses: ./.github/workflows/build-deb-packages.yml
     with:
       salt-version: "${{ needs.prepare-workflow.outputs.salt-version }}"
-<<<<<<< HEAD
-      relenv-version: "0.13.2"
-=======
       relenv-version: "0.13.3"
->>>>>>> 8f750fa7
       python-version: "3.10.12"
 
   build-windows-pkgs:
@@ -559,11 +543,7 @@
     uses: ./.github/workflows/build-windows-packages.yml
     with:
       salt-version: "${{ needs.prepare-workflow.outputs.salt-version }}"
-<<<<<<< HEAD
-      relenv-version: "0.13.2"
-=======
       relenv-version: "0.13.3"
->>>>>>> 8f750fa7
       python-version: "3.10.12"
       environment: nightly
       sign-packages: false
@@ -578,11 +558,7 @@
     uses: ./.github/workflows/build-macos-packages.yml
     with:
       salt-version: "${{ needs.prepare-workflow.outputs.salt-version }}"
-<<<<<<< HEAD
-      relenv-version: "0.13.2"
-=======
       relenv-version: "0.13.3"
->>>>>>> 8f750fa7
       python-version: "3.10.12"
       environment: nightly
       sign-packages: true
@@ -2070,11 +2046,7 @@
     # on a pull request instead of requiring all
     name: Set the ${{ github.workflow }} Pipeline Exit Status
     if: always()
-<<<<<<< HEAD
-    runs-on: ubuntu-latest
-=======
     runs-on: ${{ github.event.repository.private && fromJSON('["self-hosted", "linux", "x86_64"]') || 'ubuntu-latest' }}
->>>>>>> 8f750fa7
     environment: nightly
     needs:
       - workflow-requirements
